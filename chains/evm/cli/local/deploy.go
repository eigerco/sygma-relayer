// Copyright 2021 ChainSafe Systems
// SPDX-License-Identifier: LGPL-3.0-only

package local

import (
	"github.com/ChainSafe/chainbridge-core/chains/evm/calls/contracts/feeHandler"
	"math/big"

	"github.com/ChainSafe/chainbridge-core/chains/evm/calls"
	"github.com/ChainSafe/chainbridge-core/chains/evm/calls/contracts/bridge"
	"github.com/ChainSafe/chainbridge-core/chains/evm/calls/contracts/centrifuge"
	"github.com/ChainSafe/chainbridge-core/chains/evm/calls/contracts/erc20"
	"github.com/ChainSafe/chainbridge-core/chains/evm/calls/contracts/erc721"
	"github.com/ChainSafe/chainbridge-core/chains/evm/calls/contracts/generic"
	"github.com/ChainSafe/chainbridge-core/chains/evm/calls/evmgaspricer"
	"github.com/ChainSafe/chainbridge-core/chains/evm/calls/transactor"
	"github.com/ChainSafe/chainbridge-core/chains/evm/calls/transactor/signAndSend"
	"github.com/ChainSafe/chainbridge-core/keystore"
	"github.com/ChainSafe/chainbridge-core/types"
	"github.com/ethereum/go-ethereum/common"
	"github.com/rs/zerolog/log"
)

var AliceKp = keystore.TestKeyRing.EthereumKeys[keystore.AliceKey]
var BobKp = keystore.TestKeyRing.EthereumKeys[keystore.BobKey]
var EveKp = keystore.TestKeyRing.EthereumKeys[keystore.EveKey]

var (
	MpcAddress = common.HexToAddress("0x1c5541A79AcC662ab2D2647F3B141a3B7Cdb2Ae4")
)

<<<<<<< HEAD
type BridgeConfig struct {
	BridgeAddr common.Address

	Erc20Addr        common.Address
	Erc20HandlerAddr common.Address
	Erc20ResourceID  types.ResourceID

	GenericHandlerAddr common.Address
	AssetStoreAddr     common.Address
	GenericResourceID  types.ResourceID

	Erc721Addr        common.Address
	Erc721HandlerAddr common.Address
	Erc721ResourceID  types.ResourceID
=======
type EVME2EConfig struct {
	BridgeAddr         common.Address
	FeeHandlerAddr     common.Address
	Erc20Addr          common.Address
	Erc20HandlerAddr   common.Address
	AssetStoreAddr     common.Address
	GenericHandlerAddr common.Address
	Erc721Addr         common.Address
	Erc721HandlerAddr  common.Address
	ResourceIDERC20    string
	ResourceIDERC721   string
	ResourceIDGeneric  string
	IsBasicFeeHandler  bool
	Fee                *big.Int
>>>>>>> b3f089ac
}

type EVMClient interface {
	calls.ContractCallerDispatcher
	evmgaspricer.GasPriceClient
}

func SetupEVMBridge(
	ethClient EVMClient,
	fabric calls.TxFabric,
	domainID uint8,
	mintTo common.Address,
) (BridgeConfig, error) {
	staticGasPricer := evmgaspricer.NewStaticGasPriceDeterminant(ethClient, nil)
	t := signAndSend.NewSignAndSendTransactor(fabric, staticGasPricer, ethClient)

	bridgeContract := bridge.NewBridgeContract(ethClient, common.Address{}, t)
	bridgeContractAddress, err := bridgeContract.DeployContract(domainID)
	if err != nil {
		return BridgeConfig{}, err
	}
	_, err = bridgeContract.EndKeygen(MpcAddress, transactor.TransactOptions{})
	if err != nil {
		return BridgeConfig{}, err
	}

	erc721Contract, erc721ContractAddress, erc721HandlerContractAddress, err := deployErc721(
		ethClient, t, bridgeContractAddress,
	)
	if err != nil {
		return BridgeConfig{}, err
	}

	erc20Contract, erc20ContractAddress, erc20HandlerContractAddress, err := deployErc20(
		ethClient, t, bridgeContractAddress,
	)

	if err != nil {
		return BridgeConfig{}, err
	}

	genericHandlerAddress, assetStoreAddress, err := deployGeneric(ethClient, t, bridgeContractAddress)
	if err != nil {
		return BridgeConfig{}, err
	}

	erc20ResourceID := calls.SliceTo32Bytes(common.LeftPadBytes([]byte{0}, 31))
	genericResourceID := calls.SliceTo32Bytes(common.LeftPadBytes([]byte{1}, 31))
	erc721ResourceID := calls.SliceTo32Bytes(common.LeftPadBytes([]byte{2}, 31))

<<<<<<< HEAD
	conf := BridgeConfig{
		BridgeAddr: bridgeContractAddress,
=======
	basicFeeHandlerContract := feeHandler.NewBasicFeeHandlerContract(ethClient, common.Address{}, t)
	basicFeeHandlerAddress, err := basicFeeHandlerContract.DeployContract(bridgeContractAddress)
	if err != nil {
		return EVME2EConfig{}, err
	}

	basicFee := big.NewInt(100000000000)
	_, err = basicFeeHandlerContract.ChangeFee(basicFee, transactor.TransactOptions{})
	if err != nil {
		return EVME2EConfig{}, err
	}

	conf := EVME2EConfig{
		BridgeAddr:     bridgeContractAddress,
		FeeHandlerAddr: basicFeeHandlerAddress,
>>>>>>> b3f089ac

		Erc20Addr:        erc20ContractAddress,
		Erc20HandlerAddr: erc20HandlerContractAddress,
		Erc20ResourceID:  erc20ResourceID,

		GenericHandlerAddr: genericHandlerAddress,
		AssetStoreAddr:     assetStoreAddress,
		GenericResourceID:  genericResourceID,

		Erc721Addr:        erc721ContractAddress,
		Erc721HandlerAddr: erc721HandlerContractAddress,
<<<<<<< HEAD
		Erc721ResourceID:  erc721ResourceID,
=======
		ResourceIDERC20:   hexutil.Encode(resourceIDERC20[:]),
		ResourceIDERC721:  hexutil.Encode(resourceIDERC721[:]),
		ResourceIDGeneric: hexutil.Encode(resourceIDGenericHandler[:]),

		IsBasicFeeHandler: true,
		Fee:               basicFee,
	}

	err = PrepareFeeEnv(bridgeContract, basicFeeHandlerAddress)
	if err != nil {
		return EVME2EConfig{}, err
>>>>>>> b3f089ac
	}

	err = SetupERC20Handler(bridgeContract, erc20Contract, mintTo, conf)
	if err != nil {
		return BridgeConfig{}, err
	}

	err = SetupERC721Handler(bridgeContract, erc721Contract, conf)
	if err != nil {
		return BridgeConfig{}, err
	}

	err = SetupGenericHandler(bridgeContract, conf)
	if err != nil {
		return BridgeConfig{}, err
	}

	log.Debug().Msgf("All deployments and preparations are done")
	return conf, nil
}

func deployGeneric(
	ethClient EVMClient, t transactor.Transactor, bridgeContractAddress common.Address,
) (common.Address, common.Address, error) {
	assetStoreContract := centrifuge.NewAssetStoreContract(ethClient, common.Address{}, t)
	assetStoreAddress, err := assetStoreContract.DeployContract()
	if err != nil {
		return common.Address{}, common.Address{}, err
	}
	genericHandlerContract := generic.NewGenericHandlerContract(ethClient, common.Address{}, t)
	genericHandlerAddress, err := genericHandlerContract.DeployContract(bridgeContractAddress)
	if err != nil {
		return common.Address{}, common.Address{}, err
	}
	log.Debug().Msgf(
		"Centrifuge asset store deployed to: %s; \n Generic Handler deployed to: %s",
		assetStoreAddress, genericHandlerAddress,
	)
	return genericHandlerAddress, assetStoreAddress, nil
}

func deployErc20(
	ethClient EVMClient, t transactor.Transactor, bridgeContractAddress common.Address,
) (*erc20.ERC20Contract, common.Address, common.Address, error) {
	erc20Contract := erc20.NewERC20Contract(ethClient, common.Address{}, t)
	erc20ContractAddress, err := erc20Contract.DeployContract("Test", "TST")
	if err != nil {
		return nil, common.Address{}, common.Address{}, err
	}
	erc20HandlerContract := erc20.NewERC20HandlerContract(ethClient, common.Address{}, t)
	erc20HandlerContractAddress, err := erc20HandlerContract.DeployContract(bridgeContractAddress)
	if err != nil {
		return nil, common.Address{}, common.Address{}, err
	}
	log.Debug().Msgf(
		"Erc20 deployed to: %s; \n Erc20 Handler deployed to: %s",
		erc20ContractAddress, erc20HandlerContractAddress,
	)
	return erc20Contract, erc20ContractAddress, erc20HandlerContractAddress, nil
}

func deployErc721(
	ethClient EVMClient, t transactor.Transactor, bridgeContractAddress common.Address,
) (*erc721.ERC721Contract, common.Address, common.Address, error) {
	erc721Contract := erc721.NewErc721Contract(ethClient, common.Address{}, t)
	erc721ContractAddress, err := erc721Contract.DeployContract("TestERC721", "TST721", "")
	if err != nil {
		return nil, common.Address{}, common.Address{}, err
	}
	erc721HandlerContract := erc721.NewERC721HandlerContract(ethClient, common.Address{}, t)
	erc721HandlerContractAddress, err := erc721HandlerContract.DeployContract(bridgeContractAddress)
	if err != nil {
		return nil, common.Address{}, common.Address{}, err
	}
	log.Debug().Msgf(
		"Erc721 deployed to: %s; \n Erc721 Handler deployed to: %s",
		erc721ContractAddress, erc721HandlerContractAddress,
	)
	return erc721Contract, erc721ContractAddress, erc721HandlerContractAddress, nil
}

<<<<<<< HEAD
func SetupERC20Handler(
	bridgeContract *bridge.BridgeContract, erc20Contract *erc20.ERC20Contract, mintTo common.Address, conf BridgeConfig,
=======
func PrepareFeeEnv(bridgeContract *bridge.BridgeContract, feeHandlerAddr common.Address) error {
	_, err := bridgeContract.AdminChangeFeeHandler(feeHandlerAddr, transactor.TransactOptions{GasLimit: 2000000})
	if err != nil {
		return err
	}
	return nil
}

func PrepareErc20EVME2EEnv(
	bridgeContract *bridge.BridgeContract, erc20Contract *erc20.ERC20Contract, mintTo common.Address, conf EVME2EConfig, resourceID types.ResourceID,
>>>>>>> b3f089ac
) error {
	_, err := bridgeContract.AdminSetResource(
		conf.Erc20HandlerAddr, conf.Erc20ResourceID, conf.Erc20Addr, transactor.TransactOptions{GasLimit: 2000000},
	)
	if err != nil {
		return err
	}
	// Minting tokens
	tenTokens := big.NewInt(0).Mul(big.NewInt(10), big.NewInt(0).Exp(big.NewInt(10), big.NewInt(18), nil))
	_, err = erc20Contract.MintTokens(mintTo, tenTokens, transactor.TransactOptions{})
	if err != nil {
		return err
	}
	// Approving tokens
	_, err = erc20Contract.ApproveTokens(conf.Erc20HandlerAddr, tenTokens, transactor.TransactOptions{})
	if err != nil {
		return err
	}
	// Adding minter
	_, err = erc20Contract.AddMinter(conf.Erc20HandlerAddr, transactor.TransactOptions{})
	if err != nil {
		return err
	}
	// Set burnable input
	_, err = bridgeContract.SetBurnableInput(conf.Erc20HandlerAddr, conf.Erc20Addr, transactor.TransactOptions{})
	if err != nil {
		return err
	}
	return nil
}

func SetupGenericHandler(bridgeContract *bridge.BridgeContract, conf BridgeConfig) error {
	_, err := bridgeContract.AdminSetGenericResource(
		conf.GenericHandlerAddr,
		conf.GenericResourceID,
		conf.AssetStoreAddr,
		[4]byte{0x65, 0x4c, 0xf8, 0x8c},
		big.NewInt(0),
		[4]byte{0x65, 0x4c, 0xf8, 0x8c},
		transactor.TransactOptions{GasLimit: 2000000},
	)
	if err != nil {
		return err
	}
	return nil
}

func SetupERC721Handler(bridgeContract *bridge.BridgeContract, erc721Contract *erc721.ERC721Contract, conf BridgeConfig) error {
	_, err := bridgeContract.AdminSetResource(conf.Erc721HandlerAddr, conf.Erc721ResourceID, conf.Erc721Addr, transactor.TransactOptions{GasLimit: 2000000})
	if err != nil {
		return err
	}
	// Adding minter
	_, err = erc721Contract.AddMinter(conf.Erc721HandlerAddr, transactor.TransactOptions{})
	if err != nil {
		return err
	}
	// Set burnable input
	_, err = bridgeContract.SetBurnableInput(conf.Erc721HandlerAddr, conf.Erc721Addr, transactor.TransactOptions{})
	if err != nil {
		return err
	}
	return nil
}<|MERGE_RESOLUTION|>--- conflicted
+++ resolved
@@ -4,8 +4,9 @@
 package local
 
 import (
+	"math/big"
+
 	"github.com/ChainSafe/chainbridge-core/chains/evm/calls/contracts/feeHandler"
-	"math/big"
 
 	"github.com/ChainSafe/chainbridge-core/chains/evm/calls"
 	"github.com/ChainSafe/chainbridge-core/chains/evm/calls/contracts/bridge"
@@ -30,7 +31,6 @@
 	MpcAddress = common.HexToAddress("0x1c5541A79AcC662ab2D2647F3B141a3B7Cdb2Ae4")
 )
 
-<<<<<<< HEAD
 type BridgeConfig struct {
 	BridgeAddr common.Address
 
@@ -45,22 +45,10 @@
 	Erc721Addr        common.Address
 	Erc721HandlerAddr common.Address
 	Erc721ResourceID  types.ResourceID
-=======
-type EVME2EConfig struct {
-	BridgeAddr         common.Address
-	FeeHandlerAddr     common.Address
-	Erc20Addr          common.Address
-	Erc20HandlerAddr   common.Address
-	AssetStoreAddr     common.Address
-	GenericHandlerAddr common.Address
-	Erc721Addr         common.Address
-	Erc721HandlerAddr  common.Address
-	ResourceIDERC20    string
-	ResourceIDERC721   string
-	ResourceIDGeneric  string
-	IsBasicFeeHandler  bool
-	Fee                *big.Int
->>>>>>> b3f089ac
+
+	FeeHandlerAddr    common.Address
+	IsBasicFeeHandler bool
+	Fee               *big.Int
 }
 
 type EVMClient interface {
@@ -107,30 +95,17 @@
 		return BridgeConfig{}, err
 	}
 
+	feeHandlerContract, err := deployFeeHandler(ethClient, t, bridgeContractAddress)
+	if err != nil {
+		return BridgeConfig{}, err
+	}
+
 	erc20ResourceID := calls.SliceTo32Bytes(common.LeftPadBytes([]byte{0}, 31))
 	genericResourceID := calls.SliceTo32Bytes(common.LeftPadBytes([]byte{1}, 31))
 	erc721ResourceID := calls.SliceTo32Bytes(common.LeftPadBytes([]byte{2}, 31))
 
-<<<<<<< HEAD
 	conf := BridgeConfig{
 		BridgeAddr: bridgeContractAddress,
-=======
-	basicFeeHandlerContract := feeHandler.NewBasicFeeHandlerContract(ethClient, common.Address{}, t)
-	basicFeeHandlerAddress, err := basicFeeHandlerContract.DeployContract(bridgeContractAddress)
-	if err != nil {
-		return EVME2EConfig{}, err
-	}
-
-	basicFee := big.NewInt(100000000000)
-	_, err = basicFeeHandlerContract.ChangeFee(basicFee, transactor.TransactOptions{})
-	if err != nil {
-		return EVME2EConfig{}, err
-	}
-
-	conf := EVME2EConfig{
-		BridgeAddr:     bridgeContractAddress,
-		FeeHandlerAddr: basicFeeHandlerAddress,
->>>>>>> b3f089ac
 
 		Erc20Addr:        erc20ContractAddress,
 		Erc20HandlerAddr: erc20HandlerContractAddress,
@@ -142,21 +117,10 @@
 
 		Erc721Addr:        erc721ContractAddress,
 		Erc721HandlerAddr: erc721HandlerContractAddress,
-<<<<<<< HEAD
 		Erc721ResourceID:  erc721ResourceID,
-=======
-		ResourceIDERC20:   hexutil.Encode(resourceIDERC20[:]),
-		ResourceIDERC721:  hexutil.Encode(resourceIDERC721[:]),
-		ResourceIDGeneric: hexutil.Encode(resourceIDGenericHandler[:]),
 
 		IsBasicFeeHandler: true,
-		Fee:               basicFee,
-	}
-
-	err = PrepareFeeEnv(bridgeContract, basicFeeHandlerAddress)
-	if err != nil {
-		return EVME2EConfig{}, err
->>>>>>> b3f089ac
+		Fee:               big.NewInt(100000000000),
 	}
 
 	err = SetupERC20Handler(bridgeContract, erc20Contract, mintTo, conf)
@@ -170,6 +134,11 @@
 	}
 
 	err = SetupGenericHandler(bridgeContract, conf)
+	if err != nil {
+		return BridgeConfig{}, err
+	}
+
+	err = SetupFeeHandler(bridgeContract, feeHandlerContract)
 	if err != nil {
 		return BridgeConfig{}, err
 	}
@@ -238,21 +207,35 @@
 	return erc721Contract, erc721ContractAddress, erc721HandlerContractAddress, nil
 }
 
-<<<<<<< HEAD
+func deployFeeHandler(
+	ethClient EVMClient, t transactor.Transactor, bridgeContractAddress common.Address,
+) (*feeHandler.BasicFeeHandlerContract, error) {
+	feeHandlerContract := feeHandler.NewBasicFeeHandlerContract(ethClient, common.Address{}, t)
+	_, err := feeHandlerContract.DeployContract(bridgeContractAddress)
+	if err != nil {
+		return nil, err
+	}
+
+	return feeHandlerContract, nil
+}
+
+func SetupFeeHandler(bridgeContract *bridge.BridgeContract, feeHandlerContract *feeHandler.BasicFeeHandlerContract) error {
+	_, err := bridgeContract.AdminChangeFeeHandler(*feeHandlerContract.ContractAddress(), transactor.TransactOptions{GasLimit: 2000000})
+	if err != nil {
+		return err
+	}
+
+	basicFee := big.NewInt(100000000000)
+	_, err = feeHandlerContract.ChangeFee(basicFee, transactor.TransactOptions{})
+	if err != nil {
+		return err
+	}
+
+	return nil
+}
+
 func SetupERC20Handler(
 	bridgeContract *bridge.BridgeContract, erc20Contract *erc20.ERC20Contract, mintTo common.Address, conf BridgeConfig,
-=======
-func PrepareFeeEnv(bridgeContract *bridge.BridgeContract, feeHandlerAddr common.Address) error {
-	_, err := bridgeContract.AdminChangeFeeHandler(feeHandlerAddr, transactor.TransactOptions{GasLimit: 2000000})
-	if err != nil {
-		return err
-	}
-	return nil
-}
-
-func PrepareErc20EVME2EEnv(
-	bridgeContract *bridge.BridgeContract, erc20Contract *erc20.ERC20Contract, mintTo common.Address, conf EVME2EConfig, resourceID types.ResourceID,
->>>>>>> b3f089ac
 ) error {
 	_, err := bridgeContract.AdminSetResource(
 		conf.Erc20HandlerAddr, conf.Erc20ResourceID, conf.Erc20Addr, transactor.TransactOptions{GasLimit: 2000000},
