--- conflicted
+++ resolved
@@ -60,11 +60,7 @@
 
 	bridgeContract := bridge.NewBridgeContract(ethClient, common.Address{}, t)
 	bridgeContractAddress, err := bridgeContract.DeployContract(
-<<<<<<< HEAD
-		domainID, []common.Address{MpcAddress}, threshold, big.NewInt(0), big.NewInt(100),
-=======
 		domainID, big.NewInt(0), big.NewInt(100),
->>>>>>> 61305eac
 	)
 	if err != nil {
 		return EVME2EConfig{}, err
