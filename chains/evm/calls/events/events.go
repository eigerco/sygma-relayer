package events

import (
	"github.com/ethereum/go-ethereum/common"
	"github.com/ethereum/go-ethereum/crypto"
)

type EventSig string

func (es EventSig) GetTopic() common.Hash {
	return crypto.Keccak256Hash([]byte(es))
}

const (
	DepositSig           EventSig = "Deposit(uint8,bytes32,uint64,address,bytes,bytes)"
	StartKeygenSig       EventSig = "StartKeygen()"
	KeyRefreshSig        EventSig = "KeyRefresh(string)"
	ProposalExecutionSig EventSig = "ProposalExecution(uint8,uint64,bytes32)"
	FeeChangedSig        EventSig = "FeeChanged(uint256)"
<<<<<<< HEAD
)

// Refresh struct holds key refresh event data
type Refresh struct {
	// SHA1 hash of topology file
	Hash string
=======
	RetrySig             EventSig = "Retry(string)"
)

type RetryEvent struct {
	TxHash string
>>>>>>> b148214a
}<|MERGE_RESOLUTION|>--- conflicted
+++ resolved
@@ -17,18 +17,15 @@
 	KeyRefreshSig        EventSig = "KeyRefresh(string)"
 	ProposalExecutionSig EventSig = "ProposalExecution(uint8,uint64,bytes32)"
 	FeeChangedSig        EventSig = "FeeChanged(uint256)"
-<<<<<<< HEAD
+	RetrySig             EventSig = "Retry(string)"
 )
 
 // Refresh struct holds key refresh event data
 type Refresh struct {
 	// SHA1 hash of topology file
 	Hash string
-=======
-	RetrySig             EventSig = "Retry(string)"
-)
+}
 
 type RetryEvent struct {
 	TxHash string
->>>>>>> b148214a
 }