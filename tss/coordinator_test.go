package tss_test

import (
	"context"
	"errors"
	"fmt"
	"io/ioutil"
	"math/big"
	"testing"
	"time"

<<<<<<< HEAD
	"github.com/ChainSafe/chainbridge-core/communication"
	mock_communication "github.com/ChainSafe/chainbridge-core/communication/mock"
=======
	"github.com/ChainSafe/chainbridge-core/comm"
>>>>>>> 09b2ec8b
	"github.com/ChainSafe/chainbridge-core/store"
	"github.com/ChainSafe/chainbridge-core/tss"
	"github.com/ChainSafe/chainbridge-core/tss/common"
	"github.com/ChainSafe/chainbridge-core/tss/keygen"
	mock_keygen "github.com/ChainSafe/chainbridge-core/tss/keygen/mock"
	mock_tss "github.com/ChainSafe/chainbridge-core/tss/mock"
	"github.com/ChainSafe/chainbridge-core/tss/signing"
	tsstest "github.com/ChainSafe/chainbridge-core/tss/test"
	tssLib "github.com/binance-chain/tss-lib/tss"
	"github.com/golang/mock/gomock"
	"github.com/libp2p/go-libp2p"
	"github.com/libp2p/go-libp2p-core/crypto"
	"github.com/libp2p/go-libp2p-core/host"
	"github.com/libp2p/go-libp2p-core/peer"
	"github.com/libp2p/go-libp2p-core/peerstore"
	"github.com/stretchr/testify/suite"
)

func newHost(i int) (host.Host, error) {
	privBytes, err := ioutil.ReadFile(fmt.Sprintf("./test/pks/%d.pk", i))
	if err != nil {
		return nil, err
	}

	priv, err := crypto.UnmarshalPrivateKey(privBytes)
	if err != nil {
		return nil, err
	}

	opts := []libp2p.Option{
		libp2p.Identity(priv),
		libp2p.DisableRelay(),
	}
	h, err := libp2p.New(opts...)
	if err != nil {
		return nil, err
	}

	return h, nil
}

func setupCommunication(commMap map[peer.ID]*tsstest.TestCommunication) {
	for self, comm := range commMap {
		peerComms := make(map[string]tsstest.Receiver)
		for p, otherComm := range commMap {
			if self.Pretty() == p.Pretty() {
				continue
			}
			peerComms[p.Pretty()] = otherComm
		}
		comm.PeerCommunications = peerComms
	}
}

type CoordinatorTestSuite struct {
	suite.Suite
	gomockController  *gomock.Controller
	mockStorer        *mock_keygen.MockSaveDataStorer
	mockCommunication *mock_communication.MockCommunication
	mockTssProcess    *mock_tss.MockTssProcess
	mockBully         *mock_tss.MockBully

	hosts       []host.Host
	threshold   int
	partyNumber int
}

func TestRunCoordinatorTestSuite(t *testing.T) {
	suite.Run(t, new(CoordinatorTestSuite))
}

func (s *CoordinatorTestSuite) SetupSuite() {
	s.gomockController = gomock.NewController(s.T())
	s.mockStorer = mock_keygen.NewMockSaveDataStorer(s.gomockController)
	s.mockCommunication = mock_communication.NewMockCommunication(s.gomockController)
	s.mockTssProcess = mock_tss.NewMockTssProcess(s.gomockController)
	s.mockBully = mock_tss.NewMockBully(s.gomockController)

	s.partyNumber = 3
	s.threshold = 1

	hosts := []host.Host{}
	for i := 0; i < s.partyNumber; i++ {
		host, _ := newHost(i)
		hosts = append(hosts, host)
	}
	for _, host := range hosts {
		for _, peer := range hosts {
			host.Peerstore().AddAddr(peer.ID(), peer.Addrs()[0], peerstore.PermanentAddrTTL)
		}
	}
	s.hosts = hosts
}

func (s *CoordinatorTestSuite) Test_ValidKeygenProcess() {
	communicationMap := make(map[peer.ID]*tsstest.TestCommunication)
	coordinators := []*tss.Coordinator{}
	processes := []tss.TssProcess{}

	for _, host := range s.hosts {
		communication := tsstest.TestCommunication{
			Host:          host,
			Subscriptions: make(map[comm.SubscriptionID]chan *comm.WrappedMessage),
		}
		communicationMap[host.ID()] = &communication
		keygen := keygen.NewKeygen("keygen", s.threshold, host, &communication, s.mockStorer)
		coordinators = append(coordinators, tss.NewCoordinator(host, &communication, s.mockBully))
		processes = append(processes, keygen)
	}
	setupCommunication(communicationMap)

	s.mockStorer.EXPECT().LockKeyshare().Times(3)
	s.mockStorer.EXPECT().UnlockKeyshare().Times(3)
	s.mockStorer.EXPECT().StoreKeyshare(gomock.Any()).Times(3)
	status := make(chan error, s.partyNumber)
	ctx, cancel := context.WithCancel(context.Background())
	for i, coordinator := range coordinators {
		go coordinator.Execute(ctx, processes[i], nil, status)
	}

	for i := 0; i < s.partyNumber; i++ {
		err := <-status
		s.Nil(err)
	}
	cancel()
}

func (s *CoordinatorTestSuite) Test_KeygenTimeout() {
	communicationMap := make(map[peer.ID]*tsstest.TestCommunication)
	coordinators := []*tss.Coordinator{}
	processes := []tss.TssProcess{}
	for _, host := range s.hosts {
		communication := tsstest.TestCommunication{
			Host:          host,
			Subscriptions: make(map[comm.SubscriptionID]chan *comm.WrappedMessage),
		}
		communicationMap[host.ID()] = &communication
		keygen := keygen.NewKeygen("keygen", s.threshold, host, &communication, s.mockStorer)
		keygen.Timeout = time.Second * 5
		coordinators = append(coordinators, tss.NewCoordinator(host, &communication, s.mockBully))
		processes = append(processes, keygen)
	}
	setupCommunication(communicationMap)

	s.mockStorer.EXPECT().LockKeyshare().Times(3)
	s.mockStorer.EXPECT().UnlockKeyshare().Times(3)
	s.mockStorer.EXPECT().StoreKeyshare(gomock.Any()).Times(0)
	status := make(chan error, s.partyNumber)
	ctx, cancel := context.WithCancel(context.Background())
	for i, coordinator := range coordinators {
		go coordinator.Execute(ctx, processes[i], nil, status)
	}

	for i := 0; i < s.partyNumber; i++ {
		err := <-status
		s.NotNil(err)
	}
	cancel()
}

func (s *CoordinatorTestSuite) Test_ValidSigningProcess() {
	communicationMap := make(map[peer.ID]*tsstest.TestCommunication)
	coordinators := []*tss.Coordinator{}
	processes := []tss.TssProcess{}

	for i, host := range s.hosts {
		communication := tsstest.TestCommunication{
			Host:          host,
			Subscriptions: make(map[comm.SubscriptionID]chan *comm.WrappedMessage),
		}
		communicationMap[host.ID()] = &communication
		fetcher := store.NewKeyshareStore(fmt.Sprintf("./test/keyshares/%d.keyshare", i))

		msgBytes := []byte("Message")
		msg := big.NewInt(0)
		msg.SetBytes(msgBytes)
		signing, err := signing.NewSigning(msg, "signing", host, &communication, fetcher)
		if err != nil {
			panic(err)
		}
		coordinators = append(coordinators, tss.NewCoordinator(host, &communication, s.mockBully))
		processes = append(processes, signing)
	}
	setupCommunication(communicationMap)

	statusChn := make(chan error, s.partyNumber)
	resultChn := make(chan interface{})
	ctx, cancel := context.WithCancel(context.Background())
	for i, coordinator := range coordinators {
		go coordinator.Execute(ctx, processes[i], resultChn, statusChn)
	}

	err := <-statusChn
	s.Nil(err)
	sig := <-resultChn
	s.NotNil(sig)
	cancel()
}

func (s *CoordinatorTestSuite) Test_SigningTimeout() {
	communicationMap := make(map[peer.ID]*tsstest.TestCommunication)
	coordinators := []*tss.Coordinator{}
	processes := []tss.TssProcess{}

	for i, host := range s.hosts {
		communication := tsstest.TestCommunication{
			Host:          host,
			Subscriptions: make(map[comm.SubscriptionID]chan *comm.WrappedMessage),
		}
		communicationMap[host.ID()] = &communication
		fetcher := store.NewKeyshareStore(fmt.Sprintf("./test/keyshares/%d.keyshare", i))

		msgBytes := []byte("Message")
		msg := big.NewInt(0)
		msg.SetBytes(msgBytes)
		signing, err := signing.NewSigning(msg, "signing", host, &communication, fetcher)
		if err != nil {
			panic(err)
		}
		signing.Timeout = time.Millisecond * 200
		coordinators = append(coordinators, tss.NewCoordinator(host, &communication, s.mockBully))
		processes = append(processes, signing)
	}
	setupCommunication(communicationMap)

	statusChn := make(chan error, s.partyNumber)
	resultChn := make(chan interface{})
	ctx, cancel := context.WithCancel(context.Background())
	for i, coordinator := range coordinators {
		go coordinator.Execute(ctx, processes[i], resultChn, statusChn)
	}

	err := <-statusChn
	s.Nil(err)
	err = <-statusChn
	s.NotNil(err)
	err = <-statusChn
	s.NotNil(err)
	cancel()
}

<<<<<<< HEAD
func (s *CoordinatorTestSuite) Test_SigningContextCanceled() {
=======
func (s *CoordinatorTestSuite) Test_PendingProcessExists() {
>>>>>>> 09b2ec8b
	communicationMap := make(map[peer.ID]*tsstest.TestCommunication)
	coordinators := []*tss.Coordinator{}
	processes := []tss.TssProcess{}

<<<<<<< HEAD
	for i, host := range s.hosts {
		communication := tsstest.TestCommunication{
			Host:          host,
			Subscriptions: make(map[communication.SubscriptionID]chan *communication.WrappedMessage),
		}
		communicationMap[host.ID()] = &communication
		fetcher := store.NewKeyshareStore(fmt.Sprintf("./test/keyshares/%d.keyshare", i))

		msgBytes := []byte("Message")
		msg := big.NewInt(0)
		msg.SetBytes(msgBytes)
		signing, err := signing.NewSigning(msg, "signing", host, &communication, fetcher)
		if err != nil {
			panic(err)
		}
		coordinators = append(coordinators, tss.NewCoordinator(host, &communication, s.mockBully))
		processes = append(processes, signing)
	}
	setupCommunication(communicationMap)

	statusChn := make(chan error, s.partyNumber)
	resultChn := make(chan interface{})
	ctx, cancel := context.WithCancel(context.Background())
	for i, coordinator := range coordinators {
		go coordinator.Execute(ctx, processes[i], resultChn, statusChn)
	}
	cancel()

	err := <-statusChn
	s.Nil(err)
	err = <-statusChn
	s.Nil(err)
	err = <-statusChn
	s.Nil(err)
}

func (s *CoordinatorTestSuite) Test_CoordinatorOffline_RetryProcessWithBully() {
	s.mockTssProcess.EXPECT().SessionID().Return("sessionID").AnyTimes()
	s.mockTssProcess.EXPECT().Stop().Return().AnyTimes()
	s.mockCommunication.EXPECT().Subscribe(gomock.Any(), gomock.Any(), gomock.Any()).Return(communication.NewSubscriptionID("sessionID", communication.TssReadyMsg)).AnyTimes()
	s.mockCommunication.EXPECT().UnSubscribe(gomock.Any()).Return().AnyTimes()
	s.mockCommunication.EXPECT().Broadcast(gomock.Any(), gomock.Any(), gomock.Any(), gomock.Any(), nil).Return().AnyTimes()
	s.mockBully.EXPECT().Coordinator(gomock.Any(), gomock.Any(), gomock.Any()).Do(func(excludedPeers peer.IDSlice, coordinatorChan chan peer.ID, errChan chan error) {
		go func() {
			for {
				coordinatorChan <- peer.ID("QmcvEg7jGvuxdsUFRUiE4VdrL2P1Yeju5L83BsJvvXz7zX")
				break
			}
		}()
	}).Times(2)

	coordinators := []*tss.Coordinator{}
	for _, host := range s.hosts {
		coordinator := tss.NewCoordinator(host, s.mockCommunication, s.mockBully)
		coordinator.CoordinatorTimeout = time.Millisecond * 30
		coordinators = append(coordinators, coordinator)
	}

	statusChn := make(chan error, s.partyNumber)
	resultChn := make(chan interface{})
	ctx, cancel := context.WithCancel(context.Background())
	for _, coordinator := range coordinators {
		go coordinator.Execute(ctx, s.mockTssProcess, resultChn, statusChn)
	}

	err := <-statusChn
	s.NotNil(err)
	err = <-statusChn
	s.NotNil(err)
	cancel()
}

func (s *CoordinatorTestSuite) Test_TssError_RetryProcessWithBully() {
	s.mockTssProcess.EXPECT().SessionID().Return("sessionID").AnyTimes()
	s.mockTssProcess.EXPECT().Stop().Return().AnyTimes()
	s.mockTssProcess.EXPECT().Ready(gomock.Any(), gomock.Any()).Return(true, nil).AnyTimes()
	s.mockTssProcess.EXPECT().StartParams(gomock.Any()).Return([]string{}).AnyTimes()

	s.mockBully.EXPECT().Coordinator(gomock.Any(), gomock.Any(), gomock.Any()).Do(func(excludedPeers peer.IDSlice, coordinatorChan chan peer.ID, errChan chan error) {
		go func() {
			for {
				coordinatorChan <- s.hosts[0].ID()
				break
			}
		}()
	}).AnyTimes()
	s.mockTssProcess.EXPECT().Start(gomock.Any(), gomock.Any(), gomock.Any(), gomock.Any(), gomock.Any()).Do(func(ctx context.Context, resultChn chan interface{}, errChn chan error, params []string) {
		go func() {
			for {
				errChn <- tssLib.NewError(errors.New("error"), "signing", 1, common.CreatePartyID("QmcvEg7jGvuxdsUFRUiE4VdrL2P1Yeju5L83BsJvvXz7zX"), common.CreatePartyID("QmcvEg7jGvuxdsUFRUiE4VdrL2P1Yeju5L83BsJvvXz7zX"))
				break
			}
		}()
	}).AnyTimes()

	communicationMap := make(map[peer.ID]*tsstest.TestCommunication)
	coordinators := []*tss.Coordinator{}
	for _, host := range s.hosts {
		communication := tsstest.TestCommunication{
			Host:          host,
			Subscriptions: make(map[communication.SubscriptionID]chan *communication.WrappedMessage),
		}
		communicationMap[host.ID()] = &communication
		coordinators = append(coordinators, tss.NewCoordinator(host, &communication, s.mockBully))
	}
	setupCommunication(communicationMap)

	statusChn := make(chan error, s.partyNumber)
	resultChn := make(chan interface{})
	ctx, cancel := context.WithCancel(context.Background())
	for _, coordinator := range coordinators {
		go coordinator.Execute(ctx, s.mockTssProcess, resultChn, statusChn)
	}

	err := <-statusChn
	s.NotNil(err)
	err = <-statusChn
	s.NotNil(err)
	err = <-statusChn
	s.NotNil(err)
=======
	for _, host := range s.hosts {
		communication := tsstest.TestCommunication{
			Host:          host,
			Subscriptions: make(map[comm.SubscriptionID]chan *comm.WrappedMessage),
		}
		communicationMap[host.ID()] = &communication
		keygen := keygen.NewKeygen("keygen", s.threshold, host, &communication, s.mockStorer)
		coordinators = append(coordinators, tss.NewCoordinator(host, &communication))
		processes = append(processes, keygen)
	}
	setupCommunication(communicationMap)

	status := make(chan error, s.partyNumber)
	ctx, cancel := context.WithCancel(context.Background())
	for i, coordinator := range coordinators {
		go coordinator.Execute(ctx, processes[i], nil, nil)
		time.Sleep(time.Millisecond * 50)
		go coordinator.Execute(ctx, processes[i], nil, status)
	}

	for i := 0; i < s.partyNumber; i++ {
		err := <-status
		s.Nil(err)
	}
>>>>>>> 09b2ec8b
	cancel()
}<|MERGE_RESOLUTION|>--- conflicted
+++ resolved
@@ -2,28 +2,21 @@
 
 import (
 	"context"
-	"errors"
 	"fmt"
 	"io/ioutil"
 	"math/big"
 	"testing"
 	"time"
 
-<<<<<<< HEAD
-	"github.com/ChainSafe/chainbridge-core/communication"
-	mock_communication "github.com/ChainSafe/chainbridge-core/communication/mock"
-=======
 	"github.com/ChainSafe/chainbridge-core/comm"
->>>>>>> 09b2ec8b
+	mock_comm "github.com/ChainSafe/chainbridge-core/comm/mock"
 	"github.com/ChainSafe/chainbridge-core/store"
 	"github.com/ChainSafe/chainbridge-core/tss"
-	"github.com/ChainSafe/chainbridge-core/tss/common"
 	"github.com/ChainSafe/chainbridge-core/tss/keygen"
 	mock_keygen "github.com/ChainSafe/chainbridge-core/tss/keygen/mock"
 	mock_tss "github.com/ChainSafe/chainbridge-core/tss/mock"
 	"github.com/ChainSafe/chainbridge-core/tss/signing"
 	tsstest "github.com/ChainSafe/chainbridge-core/tss/test"
-	tssLib "github.com/binance-chain/tss-lib/tss"
 	"github.com/golang/mock/gomock"
 	"github.com/libp2p/go-libp2p"
 	"github.com/libp2p/go-libp2p-core/crypto"
@@ -73,9 +66,8 @@
 	suite.Suite
 	gomockController  *gomock.Controller
 	mockStorer        *mock_keygen.MockSaveDataStorer
-	mockCommunication *mock_communication.MockCommunication
+	mockCommunication *mock_comm.MockCommunication
 	mockTssProcess    *mock_tss.MockTssProcess
-	mockBully         *mock_tss.MockBully
 
 	hosts       []host.Host
 	threshold   int
@@ -89,9 +81,8 @@
 func (s *CoordinatorTestSuite) SetupSuite() {
 	s.gomockController = gomock.NewController(s.T())
 	s.mockStorer = mock_keygen.NewMockSaveDataStorer(s.gomockController)
-	s.mockCommunication = mock_communication.NewMockCommunication(s.gomockController)
+	s.mockCommunication = mock_comm.NewMockCommunication(s.gomockController)
 	s.mockTssProcess = mock_tss.NewMockTssProcess(s.gomockController)
-	s.mockBully = mock_tss.NewMockBully(s.gomockController)
 
 	s.partyNumber = 3
 	s.threshold = 1
@@ -121,7 +112,7 @@
 		}
 		communicationMap[host.ID()] = &communication
 		keygen := keygen.NewKeygen("keygen", s.threshold, host, &communication, s.mockStorer)
-		coordinators = append(coordinators, tss.NewCoordinator(host, &communication, s.mockBully))
+		coordinators = append(coordinators, tss.NewCoordinator(host, &communication, nil))
 		processes = append(processes, keygen)
 	}
 	setupCommunication(communicationMap)
@@ -154,7 +145,7 @@
 		communicationMap[host.ID()] = &communication
 		keygen := keygen.NewKeygen("keygen", s.threshold, host, &communication, s.mockStorer)
 		keygen.Timeout = time.Second * 5
-		coordinators = append(coordinators, tss.NewCoordinator(host, &communication, s.mockBully))
+		coordinators = append(coordinators, tss.NewCoordinator(host, &communication, nil))
 		processes = append(processes, keygen)
 	}
 	setupCommunication(communicationMap)
@@ -195,7 +186,7 @@
 		if err != nil {
 			panic(err)
 		}
-		coordinators = append(coordinators, tss.NewCoordinator(host, &communication, s.mockBully))
+		coordinators = append(coordinators, tss.NewCoordinator(host, &communication, nil))
 		processes = append(processes, signing)
 	}
 	setupCommunication(communicationMap)
@@ -235,7 +226,7 @@
 			panic(err)
 		}
 		signing.Timeout = time.Millisecond * 200
-		coordinators = append(coordinators, tss.NewCoordinator(host, &communication, s.mockBully))
+		coordinators = append(coordinators, tss.NewCoordinator(host, &communication, nil))
 		processes = append(processes, signing)
 	}
 	setupCommunication(communicationMap)
@@ -256,59 +247,14 @@
 	cancel()
 }
 
-<<<<<<< HEAD
-func (s *CoordinatorTestSuite) Test_SigningContextCanceled() {
-=======
-func (s *CoordinatorTestSuite) Test_PendingProcessExists() {
->>>>>>> 09b2ec8b
-	communicationMap := make(map[peer.ID]*tsstest.TestCommunication)
-	coordinators := []*tss.Coordinator{}
-	processes := []tss.TssProcess{}
-
-<<<<<<< HEAD
-	for i, host := range s.hosts {
-		communication := tsstest.TestCommunication{
-			Host:          host,
-			Subscriptions: make(map[communication.SubscriptionID]chan *communication.WrappedMessage),
-		}
-		communicationMap[host.ID()] = &communication
-		fetcher := store.NewKeyshareStore(fmt.Sprintf("./test/keyshares/%d.keyshare", i))
-
-		msgBytes := []byte("Message")
-		msg := big.NewInt(0)
-		msg.SetBytes(msgBytes)
-		signing, err := signing.NewSigning(msg, "signing", host, &communication, fetcher)
-		if err != nil {
-			panic(err)
-		}
-		coordinators = append(coordinators, tss.NewCoordinator(host, &communication, s.mockBully))
-		processes = append(processes, signing)
-	}
-	setupCommunication(communicationMap)
-
-	statusChn := make(chan error, s.partyNumber)
-	resultChn := make(chan interface{})
-	ctx, cancel := context.WithCancel(context.Background())
-	for i, coordinator := range coordinators {
-		go coordinator.Execute(ctx, processes[i], resultChn, statusChn)
-	}
-	cancel()
-
-	err := <-statusChn
-	s.Nil(err)
-	err = <-statusChn
-	s.Nil(err)
-	err = <-statusChn
-	s.Nil(err)
-}
-
+/*
 func (s *CoordinatorTestSuite) Test_CoordinatorOffline_RetryProcessWithBully() {
 	s.mockTssProcess.EXPECT().SessionID().Return("sessionID").AnyTimes()
 	s.mockTssProcess.EXPECT().Stop().Return().AnyTimes()
-	s.mockCommunication.EXPECT().Subscribe(gomock.Any(), gomock.Any(), gomock.Any()).Return(communication.NewSubscriptionID("sessionID", communication.TssReadyMsg)).AnyTimes()
+	s.mockCommunication.EXPECT().Subscribe(gomock.Any(), gomock.Any(), gomock.Any()).Return(comm.NewSubscriptionID("sessionID", comm.TssReadyMsg)).AnyTimes()
 	s.mockCommunication.EXPECT().UnSubscribe(gomock.Any()).Return().AnyTimes()
 	s.mockCommunication.EXPECT().Broadcast(gomock.Any(), gomock.Any(), gomock.Any(), gomock.Any(), nil).Return().AnyTimes()
-	s.mockBully.EXPECT().Coordinator(gomock.Any(), gomock.Any(), gomock.Any()).Do(func(excludedPeers peer.IDSlice, coordinatorChan chan peer.ID, errChan chan error) {
+	nil.EXPECT().Coordinator(gomock.Any(), gomock.Any(), gomock.Any()).Do(func(excludedPeers peer.IDSlice, coordinatorChan chan peer.ID, errChan chan error) {
 		go func() {
 			for {
 				coordinatorChan <- peer.ID("QmcvEg7jGvuxdsUFRUiE4VdrL2P1Yeju5L83BsJvvXz7zX")
@@ -319,7 +265,7 @@
 
 	coordinators := []*tss.Coordinator{}
 	for _, host := range s.hosts {
-		coordinator := tss.NewCoordinator(host, s.mockCommunication, s.mockBully)
+		coordinator := tss.NewCoordinator(host, s.mockCommunication, nil)
 		coordinator.CoordinatorTimeout = time.Millisecond * 30
 		coordinators = append(coordinators, coordinator)
 	}
@@ -344,7 +290,7 @@
 	s.mockTssProcess.EXPECT().Ready(gomock.Any(), gomock.Any()).Return(true, nil).AnyTimes()
 	s.mockTssProcess.EXPECT().StartParams(gomock.Any()).Return([]string{}).AnyTimes()
 
-	s.mockBully.EXPECT().Coordinator(gomock.Any(), gomock.Any(), gomock.Any()).Do(func(excludedPeers peer.IDSlice, coordinatorChan chan peer.ID, errChan chan error) {
+	nil.EXPECT().Coordinator(gomock.Any(), gomock.Any(), gomock.Any()).Do(func(excludedPeers peer.IDSlice, coordinatorChan chan peer.ID, errChan chan error) {
 		go func() {
 			for {
 				coordinatorChan <- s.hosts[0].ID()
@@ -366,10 +312,10 @@
 	for _, host := range s.hosts {
 		communication := tsstest.TestCommunication{
 			Host:          host,
-			Subscriptions: make(map[communication.SubscriptionID]chan *communication.WrappedMessage),
-		}
-		communicationMap[host.ID()] = &communication
-		coordinators = append(coordinators, tss.NewCoordinator(host, &communication, s.mockBully))
+			Subscriptions: make(map[comm.SubscriptionID]chan *comm.WrappedMessage),
+		}
+		communicationMap[host.ID()] = &communication
+		coordinators = append(coordinators, tss.NewCoordinator(host, &communication, nil))
 	}
 	setupCommunication(communicationMap)
 
@@ -386,7 +332,14 @@
 	s.NotNil(err)
 	err = <-statusChn
 	s.NotNil(err)
-=======
+	cancel()
+}
+*/
+
+func (s *CoordinatorTestSuite) Test_PendingProcessExists() {
+	communicationMap := make(map[peer.ID]*tsstest.TestCommunication)
+	coordinators := []*tss.Coordinator{}
+	processes := []tss.TssProcess{}
 	for _, host := range s.hosts {
 		communication := tsstest.TestCommunication{
 			Host:          host,
@@ -394,7 +347,7 @@
 		}
 		communicationMap[host.ID()] = &communication
 		keygen := keygen.NewKeygen("keygen", s.threshold, host, &communication, s.mockStorer)
-		coordinators = append(coordinators, tss.NewCoordinator(host, &communication))
+		coordinators = append(coordinators, tss.NewCoordinator(host, &communication, nil))
 		processes = append(processes, keygen)
 	}
 	setupCommunication(communicationMap)
@@ -411,6 +364,5 @@
 		err := <-status
 		s.Nil(err)
 	}
->>>>>>> 09b2ec8b
 	cancel()
 }