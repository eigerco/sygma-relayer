package tss

import (
	"context"
	"time"

	"github.com/ChainSafe/chainbridge-core/communication"
	"github.com/ChainSafe/chainbridge-core/tss/common"
	"github.com/binance-chain/tss-lib/tss"
	"github.com/libp2p/go-libp2p-core/host"
	"github.com/libp2p/go-libp2p-core/peer"
	"github.com/rs/zerolog/log"
	"golang.org/x/exp/slices"
)

var (
	initiatePeriod     = 15 * time.Second
	coordinatorTimeout = 15 * time.Minute
)

type Bully interface {
	Coordinator(excludedPeers peer.IDSlice, coordinatorChan chan peer.ID, errChan chan error)
}

type TssProcess interface {
	Start(ctx context.Context, coordinator bool, resultChn chan interface{}, errChn chan error, params []string)
	Stop()
	Ready(readyMap map[peer.ID]bool, excludedPeers []peer.ID) (bool, error)
	StartParams(readyMap map[peer.ID]bool) []string
	SessionID() string
}

type Coordinator struct {
	host          host.Host
	communication communication.Communication
<<<<<<< HEAD
	bully         Bully
	log           zerolog.Logger

	CoordinatorTimeout time.Duration
=======
>>>>>>> 61305eac
}

func NewCoordinator(
	host host.Host,
	communication communication.Communication,
	bully Bully,
) *Coordinator {
	return &Coordinator{
<<<<<<< HEAD
		host:               host,
		bully:              bully,
		tssProcess:         tssProcess,
		communication:      communication,
		log:                log.With().Str("SessionID", string(tssProcess.SessionID())).Logger(),
		CoordinatorTimeout: coordinatorTimeout,
=======
		host:          host,
		communication: communication,
>>>>>>> 61305eac
	}
}

// Execute calculates process leader and coordinates party readiness and start the tss processes.
func (c *Coordinator) Execute(ctx context.Context, tssProcess TssProcess, resultChn chan interface{}, statusChn chan error) {
	sessionID := tssProcess.SessionID()
	errChn := make(chan error)
<<<<<<< HEAD
	coordinator := c.getCoordinator()
	go c.start(ctx, coordinator, resultChn, errChn, []peer.ID{})

	retried := false
	defer c.tssProcess.Stop()
	for {
		select {
		case <-ctx.Done():
			{
				statusChn <- nil
				return
			}
		case err := <-errChn:
			{
				if err == nil {
					statusChn <- nil
					return
				}

				log.Err(err).Msgf("Tss process failed with error: %v", err)

				if retried {
					statusChn <- err
					return
				}

				switch err := err.(type) {
				case *CoordinatorError:
					{
						c.tssProcess.Stop()
						retried = true
						go c.retry(ctx, resultChn, errChn, []peer.ID{err.Coordinator})
					}
				case *tss.Error:
					{
						c.tssProcess.Stop()
						retried = true
						excludedPeers, err := common.PeersFromParties(err.Culprits())
						if err != nil {
							statusChn <- err
							return
						}

						go c.retry(ctx, resultChn, errChn, excludedPeers)
					}
				default:
					{
						statusChn <- err
						return
					}
				}
			}
		}
=======
	defer tssProcess.Stop()
	if c.isLeader(sessionID) {
		go c.initiate(ctx, tssProcess, resultChn, errChn)
	} else {
		go c.waitForStart(ctx, tssProcess, resultChn, errChn)
>>>>>>> 61305eac
	}
}

<<<<<<< HEAD
// start initiates listeners for coordinator and participants with static calculated coordinator
func (c *Coordinator) start(ctx context.Context, coordinator peer.ID, resultChn chan interface{}, errChn chan error, excludedPeers []peer.ID) {
	if coordinator.Pretty() == c.host.ID().Pretty() {
		c.initiate(ctx, resultChn, errChn, excludedPeers)
	} else {
		c.waitForStart(ctx, resultChn, errChn)
=======
	err := <-errChn
	if err != nil {
		log.Err(err).Msgf("Error occurred during tss process")
		statusChn <- err
		return
>>>>>>> 61305eac
	}
}

// retry initiates full bully process to calculate coordinator and starts a new tss process after
// an expected error ocurred during regular tss execution
func (c *Coordinator) retry(ctx context.Context, resultChn chan interface{}, errChn chan error, excludedPeers []peer.ID) {
	coordinatorChn := make(chan peer.ID)
	c.bully.Coordinator([]peer.ID{c.getCoordinator()}, coordinatorChn, errChn)
	coordinator := <-coordinatorChn
	go c.start(ctx, coordinator, resultChn, errChn, excludedPeers)
}

<<<<<<< HEAD
// getLeader returns the static leader for current session
func (c *Coordinator) getCoordinator() peer.ID {
	peers := c.host.Peerstore().Peers()
	sessionID := c.tssProcess.SessionID()
	return common.SortPeersForSession(peers, sessionID)[0].ID
=======
// IsLeader returns if the peer is the leader for the current
// tss process.
func (c *Coordinator) isLeader(sessionID string) bool {
	peers := c.host.Peerstore().Peers()
	return c.host.ID().Pretty() == common.SortPeersForSession(peers, sessionID)[0].ID.Pretty()
>>>>>>> 61305eac
}

// broadcastInitiateMsg sends TssInitiateMsg to all peers
func (c *Coordinator) broadcastInitiateMsg(sessionID string) {
	log.Debug().Msgf("broadcasted initiate message for session: %s", sessionID)
	go c.communication.Broadcast(
		c.host.Peerstore().Peers(), []byte{}, communication.TssInitiateMsg, sessionID, nil,
	)
}

// initiate sends initiate message to all peers and waits
// for ready response. After tss process declares that enough
// peers are ready, start message is broadcasted and tss process is started.
<<<<<<< HEAD
func (c *Coordinator) initiate(ctx context.Context, resultChn chan interface{}, errChn chan error, excludedPeers []peer.ID) {
=======
func (c *Coordinator) initiate(ctx context.Context, tssProcess TssProcess, resultChn chan interface{}, errChn chan error) {
	ticker := time.NewTicker(15 * time.Second)
	defer ticker.Stop()

>>>>>>> 61305eac
	readyChan := make(chan *communication.WrappedMessage)
	readyMap := make(map[peer.ID]bool)
	readyMap[c.host.ID()] = true

	subID := c.communication.Subscribe(tssProcess.SessionID(), communication.TssReadyMsg, readyChan)
	defer c.communication.UnSubscribe(subID)

<<<<<<< HEAD
	ticker := time.NewTicker(initiatePeriod)
	defer ticker.Stop()
	c.broadcastInitiateMsg()
=======
	c.broadcastInitiateMsg(tssProcess.SessionID())
>>>>>>> 61305eac
	for {
		select {
		case wMsg := <-readyChan:
			{
<<<<<<< HEAD
				c.log.Debug().Msgf("received ready message from %s", wMsg.From)

				if !slices.Contains(excludedPeers, wMsg.From) {
					readyMap[wMsg.From] = true
				}
				ready, err := c.tssProcess.Ready(readyMap, excludedPeers)
				if err != nil {
					errChn <- err
					return
				}
				if !ready {
=======
				log.Debug().Msgf("received ready message from %s for session %s", wMsg.From, tssProcess.SessionID())
				readyMap[wMsg.From] = true
				if !tssProcess.Ready(readyMap) {
>>>>>>> 61305eac
					continue
				}

				startParams := tssProcess.StartParams(readyMap)
				startMsgBytes, err := common.MarshalStartMessage(startParams)
				if err != nil {
					errChn <- err
					return
				}

				go c.communication.Broadcast(c.host.Peerstore().Peers(), startMsgBytes, communication.TssStartMsg, tssProcess.SessionID(), nil)
				go tssProcess.Start(ctx, true, resultChn, errChn, startParams)
				return
			}
		case <-ticker.C:
			{
				c.broadcastInitiateMsg(tssProcess.SessionID())
			}
		case <-ctx.Done():
			{
				return
			}
		}
	}
}

// waitForStart responds to initiate messages and starts the tss process
// when it receives the start message.
func (c *Coordinator) waitForStart(ctx context.Context, tssProcess TssProcess, resultChn chan interface{}, errChn chan error) {
	msgChan := make(chan *communication.WrappedMessage)
	startMsgChn := make(chan *communication.WrappedMessage)

	initSubID := c.communication.Subscribe(tssProcess.SessionID(), communication.TssInitiateMsg, msgChan)
	defer c.communication.UnSubscribe(initSubID)
	startSubID := c.communication.Subscribe(tssProcess.SessionID(), communication.TssStartMsg, startMsgChn)
	defer c.communication.UnSubscribe(startSubID)

	coordinatorTimeoutTicker := time.NewTicker(c.CoordinatorTimeout)
	defer coordinatorTimeoutTicker.Stop()
	for {
		select {
		case wMsg := <-msgChan:
			{
<<<<<<< HEAD
				coordinatorTimeoutTicker.Reset(coordinatorTimeout)

				c.log.Debug().Msgf("sent ready message to %s", wMsg.From)
=======
				log.Debug().Msgf("sent ready message to %s for session %s", wMsg.From, tssProcess.SessionID())
>>>>>>> 61305eac
				go c.communication.Broadcast(
					peer.IDSlice{wMsg.From}, []byte{}, communication.TssReadyMsg, tssProcess.SessionID(), nil,
				)
			}
		case startMsg := <-startMsgChn:
			{
				log.Debug().Msgf("received start message from %s for session %s", startMsg.From, tssProcess.SessionID())

				msg, err := common.UnmarshalStartMessage(startMsg.Payload)
				if err != nil {
					errChn <- err
					return
				}

				go tssProcess.Start(ctx, false, resultChn, errChn, msg.Params)
				return
			}
		case <-coordinatorTimeoutTicker.C:
			{
				errChn <- &CoordinatorError{Coordinator: c.getCoordinator()}
				return
			}
		case <-ctx.Done():
			{
				return
			}
		}
	}
}<|MERGE_RESOLUTION|>--- conflicted
+++ resolved
@@ -33,13 +33,9 @@
 type Coordinator struct {
 	host          host.Host
 	communication communication.Communication
-<<<<<<< HEAD
 	bully         Bully
-	log           zerolog.Logger
 
 	CoordinatorTimeout time.Duration
-=======
->>>>>>> 61305eac
 }
 
 func NewCoordinator(
@@ -48,30 +44,21 @@
 	bully Bully,
 ) *Coordinator {
 	return &Coordinator{
-<<<<<<< HEAD
 		host:               host,
 		bully:              bully,
-		tssProcess:         tssProcess,
 		communication:      communication,
-		log:                log.With().Str("SessionID", string(tssProcess.SessionID())).Logger(),
 		CoordinatorTimeout: coordinatorTimeout,
-=======
-		host:          host,
-		communication: communication,
->>>>>>> 61305eac
 	}
 }
 
 // Execute calculates process leader and coordinates party readiness and start the tss processes.
 func (c *Coordinator) Execute(ctx context.Context, tssProcess TssProcess, resultChn chan interface{}, statusChn chan error) {
-	sessionID := tssProcess.SessionID()
 	errChn := make(chan error)
-<<<<<<< HEAD
-	coordinator := c.getCoordinator()
-	go c.start(ctx, coordinator, resultChn, errChn, []peer.ID{})
+	coordinator := c.getCoordinator(tssProcess.SessionID())
+	go c.start(ctx, tssProcess, coordinator, resultChn, errChn, []peer.ID{})
 
 	retried := false
-	defer c.tssProcess.Stop()
+	defer tssProcess.Stop()
 	for {
 		select {
 		case <-ctx.Done():
@@ -96,13 +83,13 @@
 				switch err := err.(type) {
 				case *CoordinatorError:
 					{
-						c.tssProcess.Stop()
+						tssProcess.Stop()
 						retried = true
 						go c.retry(ctx, resultChn, errChn, []peer.ID{err.Coordinator})
 					}
 				case *tss.Error:
 					{
-						c.tssProcess.Stop()
+						tssProcess.Stop()
 						retried = true
 						excludedPeers, err := common.PeersFromParties(err.Culprits())
 						if err != nil {
@@ -110,7 +97,7 @@
 							return
 						}
 
-						go c.retry(ctx, resultChn, errChn, excludedPeers)
+						go c.retry(ctx, tssProcess, resultChn, errChn, excludedPeers)
 					}
 				default:
 					{
@@ -120,55 +107,31 @@
 				}
 			}
 		}
-=======
-	defer tssProcess.Stop()
-	if c.isLeader(sessionID) {
-		go c.initiate(ctx, tssProcess, resultChn, errChn)
+	}
+}
+
+// start initiates listeners for coordinator and participants with static calculated coordinator
+func (c *Coordinator) start(ctx context.Context, tssProcess TssProcess, coordinator peer.ID, resultChn chan interface{}, errChn chan error, excludedPeers []peer.ID) {
+	if coordinator.Pretty() == c.host.ID().Pretty() {
+		c.initiate(ctx, tssProcess, resultChn, errChn, excludedPeers)
 	} else {
-		go c.waitForStart(ctx, tssProcess, resultChn, errChn)
->>>>>>> 61305eac
-	}
-}
-
-<<<<<<< HEAD
-// start initiates listeners for coordinator and participants with static calculated coordinator
-func (c *Coordinator) start(ctx context.Context, coordinator peer.ID, resultChn chan interface{}, errChn chan error, excludedPeers []peer.ID) {
-	if coordinator.Pretty() == c.host.ID().Pretty() {
-		c.initiate(ctx, resultChn, errChn, excludedPeers)
-	} else {
-		c.waitForStart(ctx, resultChn, errChn)
-=======
-	err := <-errChn
-	if err != nil {
-		log.Err(err).Msgf("Error occurred during tss process")
-		statusChn <- err
-		return
->>>>>>> 61305eac
+		c.waitForStart(ctx, tssProcess, resultChn, errChn)
 	}
 }
 
 // retry initiates full bully process to calculate coordinator and starts a new tss process after
 // an expected error ocurred during regular tss execution
-func (c *Coordinator) retry(ctx context.Context, resultChn chan interface{}, errChn chan error, excludedPeers []peer.ID) {
+func (c *Coordinator) retry(ctx context.Context, tssProcess TssProcess, resultChn chan interface{}, errChn chan error, excludedPeers []peer.ID) {
 	coordinatorChn := make(chan peer.ID)
-	c.bully.Coordinator([]peer.ID{c.getCoordinator()}, coordinatorChn, errChn)
+	c.bully.Coordinator([]peer.ID{c.getCoordinator(tssProcess.SessionID())}, coordinatorChn, errChn)
 	coordinator := <-coordinatorChn
-	go c.start(ctx, coordinator, resultChn, errChn, excludedPeers)
-}
-
-<<<<<<< HEAD
+	go c.start(ctx, tssProcess, coordinator, resultChn, errChn, excludedPeers)
+}
+
 // getLeader returns the static leader for current session
-func (c *Coordinator) getCoordinator() peer.ID {
+func (c *Coordinator) getCoordinator(sessionID string) peer.ID {
 	peers := c.host.Peerstore().Peers()
-	sessionID := c.tssProcess.SessionID()
 	return common.SortPeersForSession(peers, sessionID)[0].ID
-=======
-// IsLeader returns if the peer is the leader for the current
-// tss process.
-func (c *Coordinator) isLeader(sessionID string) bool {
-	peers := c.host.Peerstore().Peers()
-	return c.host.ID().Pretty() == common.SortPeersForSession(peers, sessionID)[0].ID.Pretty()
->>>>>>> 61305eac
 }
 
 // broadcastInitiateMsg sends TssInitiateMsg to all peers
@@ -182,14 +145,7 @@
 // initiate sends initiate message to all peers and waits
 // for ready response. After tss process declares that enough
 // peers are ready, start message is broadcasted and tss process is started.
-<<<<<<< HEAD
-func (c *Coordinator) initiate(ctx context.Context, resultChn chan interface{}, errChn chan error, excludedPeers []peer.ID) {
-=======
-func (c *Coordinator) initiate(ctx context.Context, tssProcess TssProcess, resultChn chan interface{}, errChn chan error) {
-	ticker := time.NewTicker(15 * time.Second)
-	defer ticker.Stop()
-
->>>>>>> 61305eac
+func (c *Coordinator) initiate(ctx context.Context, tssProcess TssProcess, resultChn chan interface{}, errChn chan error, excludedPeers []peer.ID) {
 	readyChan := make(chan *communication.WrappedMessage)
 	readyMap := make(map[peer.ID]bool)
 	readyMap[c.host.ID()] = true
@@ -197,34 +153,23 @@
 	subID := c.communication.Subscribe(tssProcess.SessionID(), communication.TssReadyMsg, readyChan)
 	defer c.communication.UnSubscribe(subID)
 
-<<<<<<< HEAD
 	ticker := time.NewTicker(initiatePeriod)
 	defer ticker.Stop()
-	c.broadcastInitiateMsg()
-=======
 	c.broadcastInitiateMsg(tssProcess.SessionID())
->>>>>>> 61305eac
 	for {
 		select {
 		case wMsg := <-readyChan:
 			{
-<<<<<<< HEAD
-				c.log.Debug().Msgf("received ready message from %s", wMsg.From)
-
+				log.Debug().Msgf("received ready message from %s for session %s", wMsg.From, tssProcess.SessionID())
 				if !slices.Contains(excludedPeers, wMsg.From) {
 					readyMap[wMsg.From] = true
 				}
-				ready, err := c.tssProcess.Ready(readyMap, excludedPeers)
+				ready, err := tssProcess.Ready(readyMap, excludedPeers)
 				if err != nil {
 					errChn <- err
 					return
 				}
 				if !ready {
-=======
-				log.Debug().Msgf("received ready message from %s for session %s", wMsg.From, tssProcess.SessionID())
-				readyMap[wMsg.From] = true
-				if !tssProcess.Ready(readyMap) {
->>>>>>> 61305eac
 					continue
 				}
 
@@ -268,13 +213,9 @@
 		select {
 		case wMsg := <-msgChan:
 			{
-<<<<<<< HEAD
 				coordinatorTimeoutTicker.Reset(coordinatorTimeout)
 
-				c.log.Debug().Msgf("sent ready message to %s", wMsg.From)
-=======
 				log.Debug().Msgf("sent ready message to %s for session %s", wMsg.From, tssProcess.SessionID())
->>>>>>> 61305eac
 				go c.communication.Broadcast(
 					peer.IDSlice{wMsg.From}, []byte{}, communication.TssReadyMsg, tssProcess.SessionID(), nil,
 				)
