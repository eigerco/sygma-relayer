--- conflicted
+++ resolved
@@ -115,13 +115,9 @@
 	}
 
 	if !tssProcess.Retryable() {
-<<<<<<< HEAD
+		tssProcess.Stop()
 		return observability.LogAndRecordErrorWithStatus(&logger, span, err, "Process is not retryable. Returning error")
-=======
-		tssProcess.Stop()
-		return err
-	}
->>>>>>> 3fbe29da
+	}
 
 	}
 	observability.LogAndEvent(logger.Info(), span, "Retrying tssProcess")
