package tss

import (
	"context"
	"github.com/ChainSafe/chainbridge-core/comm/bully"
	"github.com/ChainSafe/chainbridge-core/comm/static"
	"time"

	"github.com/ChainSafe/chainbridge-core/comm"
	"github.com/ChainSafe/chainbridge-core/tss/common"
	"github.com/libp2p/go-libp2p-core/host"
	"github.com/libp2p/go-libp2p-core/peer"
	"github.com/rs/zerolog/log"
)

type TssProcess interface {
	Start(ctx context.Context, coordinator bool, resultChn chan interface{}, errChn chan error, params []string)
	Stop()
	Ready(readyMap map[peer.ID]bool) bool
	StartParams(readyMap map[peer.ID]bool) []string
	SessionID() string
}

type Coordinator struct {
<<<<<<< HEAD
	host          host.Host
	communication comm.Communication
	static        static.CommunicationCoordinator
	bully         bully.CommunicationCoordinatorFactory
=======
	host             host.Host
	communication    communication.Communication
	pendingProcesses map[string]bool
>>>>>>> 9ef513d7
}

func NewCoordinator(
	host host.Host,
	communication comm.Communication,
) *Coordinator {
	return &Coordinator{
<<<<<<< HEAD
		host:          host,
		communication: communication,
		static:        static.NewStaticCommunicationCoordinator(host),
=======
		host:             host,
		communication:    communication,
		pendingProcesses: make(map[string]bool),
>>>>>>> 9ef513d7
	}
}

// Execute calculates process leader and coordinates party readiness and start the tss processes.
func (c *Coordinator) Execute(ctx context.Context, tssProcess TssProcess, resultChn chan interface{}, statusChn chan error) {
	sessionID := tssProcess.SessionID()
	value, ok := c.pendingProcesses[sessionID]
	if ok && value {
		log.Warn().Str("SessionID", sessionID).Msgf("Process already pending")
		statusChn <- nil
		return
	}

	c.pendingProcesses[sessionID] = true
	defer func() { c.pendingProcesses[sessionID] = false }()
	errChn := make(chan error)
	defer tssProcess.Stop()
	coordinator, _ := c.static.GetCoordinator(sessionID)
	if c.host.ID() == coordinator {
		go c.initiate(ctx, tssProcess, resultChn, errChn)
	} else {
		go c.waitForStart(ctx, tssProcess, resultChn, errChn)
	}

	err := <-errChn
	if err != nil {
		log.Err(err).Msgf("Error occurred during tss process")
		statusChn <- err
		return
	}

	statusChn <- nil
}

// broadcastInitiateMsg sends TssInitiateMsg to all peers
func (c *Coordinator) broadcastInitiateMsg(sessionID string) {
	log.Debug().Msgf("broadcasted initiate message for session: %s", sessionID)
	go c.communication.Broadcast(
		c.host.Peerstore().Peers(), []byte{}, comm.TssInitiateMsg, sessionID, nil,
	)
}

// initiate sends initiate message to all peers and waits
// for ready response. After tss process declares that enough
// peers are ready, start message is broadcasted and tss process is started.
func (c *Coordinator) initiate(ctx context.Context, tssProcess TssProcess, resultChn chan interface{}, errChn chan error) {
	ticker := time.NewTicker(15 * time.Second)
	defer ticker.Stop()

	readyChan := make(chan *comm.WrappedMessage)
	readyMap := make(map[peer.ID]bool)
	readyMap[c.host.ID()] = true

	subID := c.communication.Subscribe(tssProcess.SessionID(), comm.TssReadyMsg, readyChan)
	defer c.communication.UnSubscribe(subID)

	c.broadcastInitiateMsg(tssProcess.SessionID())
	for {
		select {
		case wMsg := <-readyChan:
			{
				log.Debug().Msgf("received ready message from %s for session %s", wMsg.From, tssProcess.SessionID())
				readyMap[wMsg.From] = true
				if !tssProcess.Ready(readyMap) {
					continue
				}

				startParams := tssProcess.StartParams(readyMap)
				startMsgBytes, err := common.MarshalStartMessage(startParams)
				if err != nil {
					errChn <- err
					return
				}

				go c.communication.Broadcast(c.host.Peerstore().Peers(), startMsgBytes, comm.TssStartMsg, tssProcess.SessionID(), nil)
				go tssProcess.Start(ctx, true, resultChn, errChn, startParams)
				return
			}
		case <-ticker.C:
			{
				c.broadcastInitiateMsg(tssProcess.SessionID())
			}
		case <-ctx.Done():
			{
				return
			}
		}
	}
}

// waitForStart responds to initiate messages and starts the tss process
// when it receives the start message.
func (c *Coordinator) waitForStart(ctx context.Context, tssProcess TssProcess, resultChn chan interface{}, errChn chan error) {
	msgChan := make(chan *comm.WrappedMessage)
	startMsgChn := make(chan *comm.WrappedMessage)

	initSubID := c.communication.Subscribe(tssProcess.SessionID(), comm.TssInitiateMsg, msgChan)
	defer c.communication.UnSubscribe(initSubID)
	startSubID := c.communication.Subscribe(tssProcess.SessionID(), comm.TssStartMsg, startMsgChn)
	defer c.communication.UnSubscribe(startSubID)

	for {
		select {
		case wMsg := <-msgChan:
			{
				log.Debug().Msgf("sent ready message to %s for session %s", wMsg.From, tssProcess.SessionID())
				go c.communication.Broadcast(
					peer.IDSlice{wMsg.From}, []byte{}, comm.TssReadyMsg, tssProcess.SessionID(), nil,
				)
			}
		case startMsg := <-startMsgChn:
			{
				log.Debug().Msgf("received start message from %s for session %s", startMsg.From, tssProcess.SessionID())

				msg, err := common.UnmarshalStartMessage(startMsg.Payload)
				if err != nil {
					errChn <- err
					return
				}

				go tssProcess.Start(ctx, false, resultChn, errChn, msg.Params)
				return
			}
		case <-ctx.Done():
			{
				return
			}
		}
	}
}<|MERGE_RESOLUTION|>--- conflicted
+++ resolved
@@ -22,16 +22,11 @@
 }
 
 type Coordinator struct {
-<<<<<<< HEAD
 	host          host.Host
 	communication comm.Communication
 	static        static.CommunicationCoordinator
 	bully         bully.CommunicationCoordinatorFactory
-=======
-	host             host.Host
-	communication    communication.Communication
 	pendingProcesses map[string]bool
->>>>>>> 9ef513d7
 }
 
 func NewCoordinator(
@@ -39,15 +34,10 @@
 	communication comm.Communication,
 ) *Coordinator {
 	return &Coordinator{
-<<<<<<< HEAD
 		host:          host,
 		communication: communication,
 		static:        static.NewStaticCommunicationCoordinator(host),
-=======
-		host:             host,
-		communication:    communication,
 		pendingProcesses: make(map[string]bool),
->>>>>>> 9ef513d7
 	}
 }
 
