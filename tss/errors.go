package tss

import (
	"fmt"

	"github.com/libp2p/go-libp2p-core/peer"
)

type CoordinatorError struct {
	Peer peer.ID
}

func (ce *CoordinatorError) Error() string {
<<<<<<< HEAD
	return fmt.Sprintf("coordinator %s non-responsive", ce.Coordinator.Pretty())
}

type SubsetError struct {
	Peer peer.ID
}

func (se *SubsetError) Error() string {
	return fmt.Sprintf("party %s not in signing subset", se.Peer)
=======
	return fmt.Sprintf("coordinator %s non-responsive", ce.Peer.Pretty())
>>>>>>> bfec8465
}<|MERGE_RESOLUTION|>--- conflicted
+++ resolved
@@ -11,8 +11,7 @@
 }
 
 func (ce *CoordinatorError) Error() string {
-<<<<<<< HEAD
-	return fmt.Sprintf("coordinator %s non-responsive", ce.Coordinator.Pretty())
+	return fmt.Sprintf("coordinator %s non-responsive", ce.Peer.Pretty())
 }
 
 type SubsetError struct {
@@ -21,7 +20,4 @@
 
 func (se *SubsetError) Error() string {
 	return fmt.Sprintf("party %s not in signing subset", se.Peer)
-=======
-	return fmt.Sprintf("coordinator %s non-responsive", ce.Peer.Pretty())
->>>>>>> bfec8465
 }