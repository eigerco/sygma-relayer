--- conflicted
+++ resolved
@@ -54,11 +54,7 @@
 	for i, id := range peerIDS {
 		peerID, err := peer.Decode(id)
 		if err != nil {
-<<<<<<< HEAD
-			return peers, err
-=======
 			return nil, err
->>>>>>> ef425dc3
 		}
 
 		peers[i] = peerID
