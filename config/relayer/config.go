package relayer

import (
	"errors"
	"fmt"
<<<<<<< HEAD
=======
	"github.com/rs/zerolog"
	"strconv"
>>>>>>> 9895b8d2
	"time"

	"github.com/ChainSafe/chainbridge-core/config/relayer"
	"github.com/rs/zerolog"
)

type RelayerConfig struct {
<<<<<<< HEAD
	relayer.RelayerConfig
	MpcConfig   MpcRelayerConfig
	BullyConfig BullyConfig
=======
	OpenTelemetryCollectorURL string
	LogLevel                  zerolog.Level
	LogFile                   string
	HealthPort                uint16
	MpcConfig                 MpcRelayerConfig
	BullyConfig               BullyConfig
>>>>>>> 9895b8d2
}

type MpcRelayerConfig struct {
	TopologyConfiguration TopologyConfiguration
	Port                  uint16
	KeysharePath          string
	Key                   string
	Threshold             int
}

type BullyConfig struct {
	PingWaitTime     time.Duration
	PingBackOff      time.Duration
	PingInterval     time.Duration
	ElectionWaitTime time.Duration
	BullyWaitTime    time.Duration
}

type TopologyConfiguration struct {
	AccessKey      string `mapstructure:"AccessKey" json:"accessKey"`
	SecKey         string `mapstructure:"SecKey" json:"secKey"`
	DocumentName   string `mapstructure:"DocumentName" default:"topology.json" json:"documentName"`
	BucketRegion   string `mapstructure:"BucketRegion" default:"us-east-1" json:"bucketRegion"`
	BucketName     string `mapstructure:"BucketName" default:"mpc-topology" json:"bucketName"`
	ServiceAddress string `mapstructure:"ServiceAddress" default:"buckets.chainsafe.io" json:"serviceAddress"`
}

type RawRelayerConfig struct {
<<<<<<< HEAD
	relayer.RawRelayerConfig `mapstructure:",squash"`
	MpcConfig                RawMpcRelayerConfig `mapstructure:"MpcConfig" json:"mpcConfig"`
	BullyConfig              RawBullyConfig      `mapstructure:"BullyConfig" json:"bullyConfig"`
=======
	OpenTelemetryCollectorURL string              `mapstructure:"OpenTelemetryCollectorURL" json:"opentelemetryCollectorURL"`
	LogLevel                  string              `mapstructure:"LogLevel" json:"logLevel" default:"info"`
	LogFile                   string              `mapstructure:"LogFile" json:"logFile" default:"out.log"`
	HealthPort                string              `mapstructure:"HealthPort" json:"healthPort" default:"9001"`
	MpcConfig                 RawMpcRelayerConfig `mapstructure:"MpcConfig" json:"mpcConfig"`
	BullyConfig               RawBullyConfig      `mapstructure:"BullyConfig" json:"bullyConfig"`
>>>>>>> 9895b8d2
}

type RawMpcRelayerConfig struct {
	KeysharePath          string                `mapstructure:"KeysharePath" json:"keysharePath"`
	Key                   string                `mapstructure:"Key" json:"key"`
	Threshold             string                `mapstructure:"Threshold" json:"threshold"`
	Port                  string                `mapstructure:"Port" json:"port" default:"9000"`
	TopologyConfiguration TopologyConfiguration `mapstructure:"TopologyConfiguration" json:"topologyConfiguration"`
}

type RawBullyConfig struct {
	PingWaitTime     string `mapstructure:"PingWaitTime" json:"pingWaitTime" default:"1s"`
	PingBackOff      string `mapstructure:"PingBackOff" json:"pingBackOff" default:"1s"`
	PingInterval     string `mapstructure:"PingInterval" json:"pingInterval" default:"1s"`
	ElectionWaitTime string `mapstructure:"ElectionWaitTime" json:"electionWaitTime" default:"2s"`
	BullyWaitTime    string `mapstructure:"BullyWaitTime" json:"bullyWaitTime" default:"25s"`
}

func (c *RawRelayerConfig) Validate() error {
	if c.MpcConfig.TopologyConfiguration.AccessKey == "" {
		return errors.New("topology configuration access key not provided")
	}

	if c.MpcConfig.TopologyConfiguration.SecKey == "" {
		return errors.New("topology configuration secret key not provided")
	}
	return nil
}

// NewRelayerConfig parses RawRelayerConfig into RelayerConfig
func NewRelayerConfig(rawConfig RawRelayerConfig) (RelayerConfig, error) {
	config := RelayerConfig{}
	err := rawConfig.Validate()
	if err != nil {
		return config, err
	}

	logLevel, err := zerolog.ParseLevel(rawConfig.LogLevel)
	if err != nil {
		return config, fmt.Errorf("unknown log level: %s", rawConfig.LogLevel)
	}
	config.LogLevel = logLevel

	config.LogFile = rawConfig.LogFile
	config.OpenTelemetryCollectorURL = rawConfig.OpenTelemetryCollectorURL

	healthPort, err := strconv.ParseInt(rawConfig.HealthPort, 0, 16)
	if err != nil {
		return RelayerConfig{}, fmt.Errorf("unable to parse health port %v", err)
	}
	config.HealthPort = uint16(healthPort)

	mpcConfig, err := parseMpcConfig(rawConfig)
	if err != nil {
		return RelayerConfig{}, err
	}
	config.MpcConfig = mpcConfig

	bullyConfig, err := parseBullyConfig(rawConfig)
	if err != nil {
		return RelayerConfig{}, err
	}
	config.BullyConfig = bullyConfig

	return config, nil
}

func parseMpcConfig(rawConfig RawRelayerConfig) (MpcRelayerConfig, error) {
	var mpcConfig MpcRelayerConfig

	port, err := strconv.ParseInt(rawConfig.MpcConfig.Port, 0, 16)
	if err != nil {
		return MpcRelayerConfig{}, fmt.Errorf("unable to parse mpc port from config %v", err)
	}
	mpcConfig.Port = uint16(port)

	threshold, err := strconv.ParseInt(rawConfig.MpcConfig.Threshold, 0, 0)
	if err != nil {
		return MpcRelayerConfig{}, fmt.Errorf("unable to parse mpc threshold from config %v", err)
	}
	mpcConfig.Threshold = int(threshold)

	mpcConfig.TopologyConfiguration = rawConfig.MpcConfig.TopologyConfiguration
	mpcConfig.KeysharePath = rawConfig.MpcConfig.KeysharePath
	mpcConfig.Key = rawConfig.MpcConfig.Key

	return mpcConfig, nil
}

func parseBullyConfig(rawConfig RawRelayerConfig) (BullyConfig, error) {
	electionWaitTime, err := time.ParseDuration(rawConfig.BullyConfig.ElectionWaitTime)
	if err != nil {
		return BullyConfig{}, fmt.Errorf("unable to parse bully election wait time: %w", err)
	}

	pingWaitTime, err := time.ParseDuration(rawConfig.BullyConfig.PingWaitTime)
	if err != nil {
		return BullyConfig{}, fmt.Errorf("unable to parse bully ping wait time: %w", err)
	}

	pingInterval, err := time.ParseDuration(rawConfig.BullyConfig.PingInterval)
	if err != nil {
		return BullyConfig{}, fmt.Errorf("unable to parse bully ping interval time: %w", err)
	}

	pingBackOff, err := time.ParseDuration(rawConfig.BullyConfig.PingBackOff)
	if err != nil {
		return BullyConfig{}, fmt.Errorf("unable to parse bully ping back off time: %w", err)
	}

	bullyWaitTime, err := time.ParseDuration(rawConfig.BullyConfig.BullyWaitTime)
	if err != nil {
		return BullyConfig{}, fmt.Errorf("unable to parse bully wait time: %w", err)
	}

	return BullyConfig{
		PingWaitTime:     pingWaitTime,
		PingBackOff:      pingBackOff,
		PingInterval:     pingInterval,
		ElectionWaitTime: electionWaitTime,
		BullyWaitTime:    bullyWaitTime,
	}, nil
}<|MERGE_RESOLUTION|>--- conflicted
+++ resolved
@@ -3,30 +3,19 @@
 import (
 	"errors"
 	"fmt"
-<<<<<<< HEAD
-=======
-	"github.com/rs/zerolog"
 	"strconv"
->>>>>>> 9895b8d2
 	"time"
 
+	"github.com/rs/zerolog"
+
 	"github.com/ChainSafe/chainbridge-core/config/relayer"
-	"github.com/rs/zerolog"
 )
 
 type RelayerConfig struct {
-<<<<<<< HEAD
 	relayer.RelayerConfig
+	HealthPort                uint16
 	MpcConfig   MpcRelayerConfig
 	BullyConfig BullyConfig
-=======
-	OpenTelemetryCollectorURL string
-	LogLevel                  zerolog.Level
-	LogFile                   string
-	HealthPort                uint16
-	MpcConfig                 MpcRelayerConfig
-	BullyConfig               BullyConfig
->>>>>>> 9895b8d2
 }
 
 type MpcRelayerConfig struct {
@@ -55,18 +44,10 @@
 }
 
 type RawRelayerConfig struct {
-<<<<<<< HEAD
 	relayer.RawRelayerConfig `mapstructure:",squash"`
+	HealthPort                string              `mapstructure:"HealthPort" json:"healthPort" default:"9001"`
 	MpcConfig                RawMpcRelayerConfig `mapstructure:"MpcConfig" json:"mpcConfig"`
 	BullyConfig              RawBullyConfig      `mapstructure:"BullyConfig" json:"bullyConfig"`
-=======
-	OpenTelemetryCollectorURL string              `mapstructure:"OpenTelemetryCollectorURL" json:"opentelemetryCollectorURL"`
-	LogLevel                  string              `mapstructure:"LogLevel" json:"logLevel" default:"info"`
-	LogFile                   string              `mapstructure:"LogFile" json:"logFile" default:"out.log"`
-	HealthPort                string              `mapstructure:"HealthPort" json:"healthPort" default:"9001"`
-	MpcConfig                 RawMpcRelayerConfig `mapstructure:"MpcConfig" json:"mpcConfig"`
-	BullyConfig               RawBullyConfig      `mapstructure:"BullyConfig" json:"bullyConfig"`
->>>>>>> 9895b8d2
 }
 
 type RawMpcRelayerConfig struct {
