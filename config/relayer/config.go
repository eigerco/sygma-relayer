--- conflicted
+++ resolved
@@ -19,10 +19,7 @@
 	Port         uint16
 	KeysharePath string
 	KeystorePath string
-<<<<<<< HEAD
-=======
 	Threshold    int
->>>>>>> 61305eac
 }
 
 type RawRelayerConfig struct {
@@ -37,10 +34,7 @@
 	Port         uint16    `mapstructure:"Port" json:"port"`
 	KeysharePath string    `mapstructure:"KeysharePath" json:"keysharePath"`
 	KeystorePath string    `mapstructure:"KeystorePath" json:"keystorePath"`
-<<<<<<< HEAD
-=======
 	Threshold    int       `mapstructure:"Threshold" json:"threshold"`
->>>>>>> 61305eac
 }
 
 type RawPeer struct {
@@ -80,10 +74,7 @@
 	config.MpcConfig.Port = rawConfig.MpcConfig.Port
 	config.MpcConfig.KeysharePath = rawConfig.MpcConfig.KeysharePath
 	config.MpcConfig.KeystorePath = rawConfig.MpcConfig.KeystorePath
-<<<<<<< HEAD
-=======
 	config.MpcConfig.Threshold = rawConfig.MpcConfig.Threshold
->>>>>>> 61305eac
 
 	return config, nil
 }