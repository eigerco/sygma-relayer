package relayer

import (
	"fmt"

	"github.com/libp2p/go-libp2p-core/peer"
	"github.com/rs/zerolog"
)

type RelayerConfig struct {
	OpenTelemetryCollectorURL string
	LogLevel                  zerolog.Level
	LogFile                   string
	MpcConfig                 MpcRelayerConfig
}

type MpcRelayerConfig struct {
	Peers        []*peer.AddrInfo
	Port         uint16
	KeysharePath string
	KeystorePath string
	Threshold    int
}

type RawRelayerConfig struct {
	OpenTelemetryCollectorURL string              `mapstructure:"OpenTelemetryCollectorURL" json:"opentelemetryCollectorURL"`
	LogLevel                  string              `mapstructure:"LogLevel" json:"logLevel" default:"info"`
	LogFile                   string              `mapstructure:"LogFile" json:"logFile" default:"out.log"`
	MpcConfig                 RawMpcRelayerConfig `mapstructure:"MpcConfig" json:"mpcConfig"`
}

type RawMpcRelayerConfig struct {
<<<<<<< HEAD
	Peers        []RawPeer `mapstructure:"Peers" json:"peers"`
	Port         uint16    `mapstructure:"Port" json:"port"`
	KeysharePath string    `mapstructure:"KeysharePath" json:"keysharePath"`
	KeystorePath string    `mapstructure:"KeystorePath" json:"keystorePath"`
	Threshold    int       `mapstructure:"Threshold" json:"threshold"`
=======
	Peers []RawPeer `mapstructure:"Peers" json:"peers"`
	Port  uint16    `mapstructure:"Port" json:"port" default:"9000"`
>>>>>>> 98e0bd59
}

type RawPeer struct {
	PeerAddress string `mapstructure:"PeerAddress" json:"peerAddress"`
}

func (c *RawRelayerConfig) Validate() error {
	return nil
}

// NewRelayerConfig parses RawRelayerConfig into RelayerConfig
func NewRelayerConfig(rawConfig RawRelayerConfig) (RelayerConfig, error) {
	config := RelayerConfig{}
	err := rawConfig.Validate()
	if err != nil {
		return config, err
	}

	logLevel, err := zerolog.ParseLevel(rawConfig.LogLevel)
	if err != nil {
		return config, fmt.Errorf("unknown log level: %s", rawConfig.LogLevel)
	}
	config.LogLevel = logLevel

	config.LogFile = rawConfig.LogFile
	config.OpenTelemetryCollectorURL = rawConfig.OpenTelemetryCollectorURL

	var peers []*peer.AddrInfo
	for _, p := range rawConfig.MpcConfig.Peers {
		addrInfo, err := peer.AddrInfoFromString(p.PeerAddress)
		if err != nil {
			return config, fmt.Errorf("invalid peer address %s: %w", p.PeerAddress, err)
		}
		peers = append(peers, addrInfo)
	}
	config.MpcConfig.Peers = peers
	config.MpcConfig.Port = rawConfig.MpcConfig.Port
	config.MpcConfig.KeysharePath = rawConfig.MpcConfig.KeysharePath
	config.MpcConfig.KeystorePath = rawConfig.MpcConfig.KeystorePath
	config.MpcConfig.Threshold = rawConfig.MpcConfig.Threshold

	return config, nil
}<|MERGE_RESOLUTION|>--- conflicted
+++ resolved
@@ -30,16 +30,11 @@
 }
 
 type RawMpcRelayerConfig struct {
-<<<<<<< HEAD
-	Peers        []RawPeer `mapstructure:"Peers" json:"peers"`
-	Port         uint16    `mapstructure:"Port" json:"port"`
 	KeysharePath string    `mapstructure:"KeysharePath" json:"keysharePath"`
 	KeystorePath string    `mapstructure:"KeystorePath" json:"keystorePath"`
 	Threshold    int       `mapstructure:"Threshold" json:"threshold"`
-=======
 	Peers []RawPeer `mapstructure:"Peers" json:"peers"`
 	Port  uint16    `mapstructure:"Port" json:"port" default:"9000"`
->>>>>>> 98e0bd59
 }
 
 type RawPeer struct {
