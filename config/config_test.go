--- conflicted
+++ resolved
@@ -105,27 +105,6 @@
 	s.Equal(err.Error(), "invalid peer address /ip4/127.0.0.1/tcp/4000: invalid p2p multiaddr")
 }
 
-<<<<<<< HEAD
-func (s *GetConfigTestSuite) Test_InvalidBullyConfig() {
-	data := config.RawConfig{
-		RelayerConfig: relayer.RawRelayerConfig{
-			LogLevel: "info",
-			MpcConfig: relayer.RawMpcRelayerConfig{
-				Peers: []relayer.RawPeer{
-					{PeerAddress: "/ip4/127.0.0.1/tcp/4000/p2p/QmcW3oMdSqoEcjbyd51auqC23vhKX6BqfcZcY2HJ3sKAZR"},
-				},
-				Port: 2020,
-			},
-			BullyConfig: relayer.RawBullyConfig{
-				PingWaitTime:     "2z",
-				PingBackOff:      "",
-				PingInterval:     "",
-				ElectionWaitTime: "",
-			},
-		},
-		ChainConfigs: []map[string]interface{}{{
-			"name": "chain1",
-=======
 func (s *GetConfigTestSuite) Test_DefaultValuesInConfig() {
 	p1RawAddress := "/ip4/127.0.0.1/tcp/4000/p2p/QmcW3oMdSqoEcjbyd51auqC23vhKX6BqfcZcY2HJ3sKAZR"
 	p2RawAddress := "/ip4/127.0.0.1/tcp/4002/p2p/QmeWhpY8tknHS29gzf9TAsNEwfejTCNJ7vFpmkV6rNUgyq"
@@ -144,18 +123,11 @@
 		ChainConfigs: []map[string]interface{}{{
 			"type": "evm",
 			"name": "evm1",
->>>>>>> 8c7439c8
-		}},
-	}
-	file, _ := json.Marshal(data)
-	_ = ioutil.WriteFile("test.json", file, 0644)
-
-<<<<<<< HEAD
-	_, err := config.GetConfig("test.json")
-
-	_ = os.Remove("test.json")
-	s.NotNil(err)
-=======
+		}},
+	}
+	file, _ := json.Marshal(data)
+	_ = ioutil.WriteFile("test.json", file, 0644)
+
 	actualConfig, err := config.GetConfig("test.json")
 
 	_ = os.Remove("test.json")
@@ -179,7 +151,36 @@
 			"name": "evm1",
 		}},
 	})
->>>>>>> 8c7439c8
+}
+
+func (s *GetConfigTestSuite) Test_InvalidBullyConfig() {
+	data := config.RawConfig{
+		RelayerConfig: relayer.RawRelayerConfig{
+			LogLevel: "info",
+			MpcConfig: relayer.RawMpcRelayerConfig{
+				Peers: []relayer.RawPeer{
+					{PeerAddress: "/ip4/127.0.0.1/tcp/4000/p2p/QmcW3oMdSqoEcjbyd51auqC23vhKX6BqfcZcY2HJ3sKAZR"},
+				},
+				Port: 2020,
+			},
+			BullyConfig: relayer.RawBullyConfig{
+				PingWaitTime:     "2z",
+				PingBackOff:      "",
+				PingInterval:     "",
+				ElectionWaitTime: "",
+			},
+		},
+		ChainConfigs: []map[string]interface{}{{
+			"name": "chain1",
+		}},
+	}
+	file, _ := json.Marshal(data)
+	_ = ioutil.WriteFile("test.json", file, 0644)
+
+	_, err := config.GetConfig("test.json")
+
+	_ = os.Remove("test.json")
+	s.NotNil(err)
 }
 
 func (s *GetConfigTestSuite) Test_ValidConfig() {
