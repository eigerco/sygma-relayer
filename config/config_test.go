--- conflicted
+++ resolved
@@ -106,10 +106,7 @@
 				Port:         2020,
 				KeysharePath: "./share.key",
 				KeystorePath: "./key.pk",
-<<<<<<< HEAD
-=======
 				Threshold:    5,
->>>>>>> 61305eac
 			},
 		},
 		ChainConfigs: []map[string]interface{}{{
@@ -138,10 +135,7 @@
 				Port:         2020,
 				KeysharePath: "./share.key",
 				KeystorePath: "./key.pk",
-<<<<<<< HEAD
-=======
 				Threshold:    5,
->>>>>>> 61305eac
 			},
 		},
 		ChainConfigs: []map[string]interface{}{{
