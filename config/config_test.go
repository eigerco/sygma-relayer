--- conflicted
+++ resolved
@@ -257,18 +257,12 @@
 			errorMsg:   "unable to parse bully ping wait time: time: unknown unit \"z\" in duration \"2z\"",
 			outConfig: config.Config{
 				RelayerConfig: relayer.RelayerConfig{
-<<<<<<< HEAD
 					RelayerConfig: coreRelayer.RelayerConfig{
 						LogLevel:                  1,
 						LogFile:                   "out.log",
 						OpenTelemetryCollectorURL: "",
-					},
-=======
-					HealthPort:                9001,
-					LogLevel:                  1,
-					LogFile:                   "out.log",
-					OpenTelemetryCollectorURL: "",
->>>>>>> 9895b8d2
+						HealthPort:                9001,
+					},
 					MpcConfig: relayer.MpcRelayerConfig{
 						Port:      9000,
 						Threshold: 5,
@@ -299,16 +293,11 @@
 			name: "valid config",
 			inConfig: config.RawConfig{
 				RelayerConfig: relayer.RawRelayerConfig{
-<<<<<<< HEAD
-					RawRelayerConfig: coreRelayer.RawRelayerConfig{
-						LogLevel: "debug",
-						LogFile:  "custom.log",
-					},
-=======
-					LogLevel:   "debug",
-					LogFile:    "custom.log",
-					HealthPort: "9002",
->>>>>>> 9895b8d2
+					RawRelayerConfig: coreRelayer.RawRelayerConfig{
+						LogLevel:   "debug",
+						LogFile:    "custom.log",
+						HealthPort: "9002",
+					},
 					MpcConfig: relayer.RawMpcRelayerConfig{
 						TopologyConfiguration: relayer.TopologyConfiguration{
 							AccessKey:  "access-key",
@@ -337,18 +326,12 @@
 			errorMsg:   "unable to parse bully ping wait time: time: unknown unit \"z\" in duration \"2z\"",
 			outConfig: config.Config{
 				RelayerConfig: relayer.RelayerConfig{
-<<<<<<< HEAD
 					RelayerConfig: coreRelayer.RelayerConfig{
 						LogLevel:                  0,
 						LogFile:                   "custom.log",
 						OpenTelemetryCollectorURL: "",
-					},
-=======
-					LogLevel:                  0,
-					LogFile:                   "custom.log",
-					HealthPort:                9002,
-					OpenTelemetryCollectorURL: "",
->>>>>>> 9895b8d2
+						HealthPort:                9002,
+					},
 					MpcConfig: relayer.MpcRelayerConfig{
 						Port:         2020,
 						KeysharePath: "./share.key",
