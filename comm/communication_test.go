package comm_test

import (
	"fmt"
	"testing"
	"time"

	"github.com/ChainSafe/sygma/comm"
	"github.com/ChainSafe/sygma/comm/p2p"
	"github.com/ChainSafe/sygma/topology"
	"github.com/golang/mock/gomock"
	"github.com/libp2p/go-libp2p-core/crypto"
	"github.com/libp2p/go-libp2p-core/host"
	"github.com/libp2p/go-libp2p-core/peer"
	"github.com/libp2p/go-libp2p-core/peerstore"
	"github.com/libp2p/go-libp2p-core/protocol"
	"github.com/stretchr/testify/suite"
)

type CommunicationIntegrationTestSuite struct {
	suite.Suite
	mockController     *gomock.Controller
	testHosts          []host.Host
	testCommunications []comm.Communication
	testProtocolID     protocol.ID
	testSessionID      string
}

const numberOfTestHosts = 3

func TestRunCommunicationIntegrationTestSuite(t *testing.T) {
	suite.Run(t, new(CommunicationIntegrationTestSuite))
}

func (s *CommunicationIntegrationTestSuite) SetupSuite() {
	s.testProtocolID = "test/protocol"
	s.testSessionID = "1"
}
func (s *CommunicationIntegrationTestSuite) TearDownSuite() {}
func (s *CommunicationIntegrationTestSuite) SetupTest() {
	s.mockController = gomock.NewController(s.T())

<<<<<<< HEAD
	hosts, communications := InitializeHostsAndCommunications(numberOfTestHosts, s.testProtocolID)
	s.testHosts = hosts
	s.testCommunications = communications
}
func (s *CommunicationIntegrationTestSuite) TearDownTest() {
	for _, testHost := range s.testHosts {
		_ = testHost.Close()
=======
	// create test hosts
	for i := 0; i < numberOfTestHosts; i++ {
		privKeyForHost, _, _ := crypto.GenerateKeyPair(crypto.ECDSA, 1)
		topology := topology.NetworkTopology{
			Peers: []*peer.AddrInfo{},
		}
		newHost, _ := p2p.NewHost(privKeyForHost, topology, p2p.NewConnectionGate(topology), uint16(4000+i))
		s.testHosts = append(s.testHosts, newHost)
	}

	// populate peerstores
	peersAdrInfos := map[int][]*peer.AddrInfo{}
	for i := 0; i < numberOfTestHosts; i++ {
		for j := 0; j < numberOfTestHosts; j++ {
			if i != j {
				adrInfoForHost, _ := peer.AddrInfoFromString(fmt.Sprintf(
					"/ip4/127.0.0.1/tcp/%d/p2p/%s", 4000+j, s.testHosts[j].ID().Pretty(),
				))
				s.testHosts[i].Peerstore().AddAddr(adrInfoForHost.ID, adrInfoForHost.Addrs[0], peerstore.PermanentAddrTTL)
				peersAdrInfos[i] = append(peersAdrInfos[i], adrInfoForHost)
			}
		}
	}

	for i := 0; i < numberOfTestHosts; i++ {
		com := p2p.NewCommunication(
			s.testHosts[i],
			s.testProtocolID,
		)
		s.testCommunications = append(s.testCommunications, com)
>>>>>>> b0442c84
	}
}

func (s *CommunicationIntegrationTestSuite) TestCommunication_BroadcastMessage_SubscribersGotMessage() {
	firstSubChannel := make(chan *comm.WrappedMessage)
	s.testCommunications[0].Subscribe(s.testSessionID, comm.CoordinatorPingMsg, firstSubChannel)

	go func() {
		msg := <-firstSubChannel
		s.Equal("1", msg.SessionID)
		s.Equal(comm.CoordinatorPingMsg, msg.MessageType)
		s.Equal(s.testHosts[2].ID(), msg.From)
	}()

	secondSubChannel := make(chan *comm.WrappedMessage)
	s.testCommunications[1].Subscribe(s.testSessionID, comm.CoordinatorPingMsg, secondSubChannel)

	go func() {
		msg := <-secondSubChannel
		s.Equal(s.testSessionID, msg.SessionID)
		s.Equal(comm.CoordinatorPingMsg, msg.MessageType)
		s.Equal(s.testHosts[2].ID(), msg.From)
	}()

	errChan := make(chan error)

	s.testCommunications[2].Broadcast(
		[]peer.ID{s.testHosts[0].ID(), s.testHosts[1].ID()},
		nil,
		comm.CoordinatorPingMsg,
		"1",
		errChan,
	)

	s.Len(errChan, 0)
}

func (s *CommunicationIntegrationTestSuite) TestCommunication_BroadcastMessage_ErrorOnSendingMessageToExternalHost() {
	privKeyForHost, _, _ := crypto.GenerateKeyPair(crypto.ECDSA, 1)
	topology := topology.NetworkTopology{
		Peers: []*peer.AddrInfo{},
	}
	externalHost, _ := p2p.NewHost(privKeyForHost, topology, p2p.NewConnectionGate(topology), uint16(4005))

	firstSubChannel := make(chan *comm.WrappedMessage)
	s.testCommunications[0].Subscribe(s.testSessionID, comm.CoordinatorPingMsg, firstSubChannel)

	secondSubChannel := make(chan *comm.WrappedMessage)
	s.testCommunications[1].Subscribe(s.testSessionID, comm.CoordinatorPingMsg, secondSubChannel)

	go func() {
		msg := <-firstSubChannel
		s.Equal("1", msg.SessionID)
		s.Equal(comm.CoordinatorPingMsg, msg.MessageType)
		s.Equal(s.testHosts[2].ID(), msg.From)
	}()

	go func() {
		msg := <-secondSubChannel
		s.Equal("1", msg.SessionID)
		s.Equal(comm.CoordinatorPingMsg, msg.MessageType)
		s.Equal(s.testHosts[2].ID(), msg.From)
	}()

	errChan := make(chan error)

	s.testCommunications[2].Broadcast(
		[]peer.ID{s.testHosts[0].ID(), externalHost.ID(), s.testHosts[1].ID()},
		nil,
		comm.CoordinatorPingMsg,
		"1",
		errChan,
	)
	e := <-errChan
	s.NotNil(e)
}

func (s *CommunicationIntegrationTestSuite) TestCommunication_BroadcastMessage_StopReceivingMessagesAfterUnsubscribe() {
	/** Both subscribers got a message **/

	firstSubChannel := make(chan *comm.WrappedMessage)
	firstSubID := s.testCommunications[0].Subscribe(s.testSessionID, comm.CoordinatorPingMsg, firstSubChannel)

	go func() {
		msg := <-firstSubChannel
		s.Equal("1", msg.SessionID)
		s.Equal(comm.CoordinatorPingMsg, msg.MessageType)
		s.Equal(s.testHosts[2].ID(), msg.From)
	}()

	secondSubChannel := make(chan *comm.WrappedMessage)
	s.testCommunications[1].Subscribe(s.testSessionID, comm.CoordinatorPingMsg, secondSubChannel)

	go func() {
		msg := <-secondSubChannel
		s.Equal(s.testSessionID, msg.SessionID)
		s.Equal(comm.CoordinatorPingMsg, msg.MessageType)
		s.Equal(s.testHosts[2].ID(), msg.From)
	}()

	errChan := make(chan error)

	s.testCommunications[2].Broadcast(
		[]peer.ID{s.testHosts[0].ID(), s.testHosts[1].ID()},
		nil,
		comm.CoordinatorPingMsg,
		"1",
		errChan,
	)

	s.Len(errChan, 0)

	/** After unsubscribe only one subscriber got a message **/

	s.testCommunications[0].UnSubscribe(firstSubID)

	s.testCommunications[2].Broadcast(
		[]peer.ID{s.testHosts[0].ID(), s.testHosts[1].ID()},
		nil,
		comm.CoordinatorPingMsg,
		"1",
		errChan,
	)

	s.Len(errChan, 0)

	time.Sleep(1 * time.Second)

	go func() {
		select {
		case <-firstSubChannel:
			s.Fail("host[0] should be unsubscribed")
			break
		default:
			break
		}
	}()

	go func() {
		msg := <-secondSubChannel
		s.Equal(s.testSessionID, msg.SessionID)
		s.Equal(comm.CoordinatorPingMsg, msg.MessageType)
		s.Equal(s.testHosts[2].ID(), msg.From)
	}()
}

/**
Util function used for setting tests with multiple communications
*/
func InitializeHostsAndCommunications(numberOfActors int, protocolID protocol.ID) ([]host.Host, []comm.Communication) {
	var testHosts []host.Host
	// create test hosts
	for i := 0; i < numberOfActors; i++ {
		privKeyForHost, _, _ := crypto.GenerateKeyPair(crypto.ECDSA, 1)
		newHost, _ := p2p.NewHost(privKeyForHost, topology.NetworkTopology{
			Peers: []*peer.AddrInfo{},
		}, uint16(4000+i))
		testHosts = append(testHosts, newHost)
	}

	// populate peerstores
	peersAdrInfos := map[int][]*peer.AddrInfo{}
	for i := 0; i < numberOfActors; i++ {
		for j := 0; j < numberOfActors; j++ {
			if i != j {
				adrInfoForHost, _ := peer.AddrInfoFromString(fmt.Sprintf(
					"/ip4/127.0.0.1/tcp/%d/p2p/%s", 4000+j, testHosts[j].ID().Pretty(),
				))
				testHosts[i].Peerstore().AddAddr(adrInfoForHost.ID, adrInfoForHost.Addrs[0], peerstore.PermanentAddrTTL)
				peersAdrInfos[i] = append(peersAdrInfos[i], adrInfoForHost)
			}
		}
	}

	// create communications
	var testCommunications []comm.Communication
	for i := 0; i < numberOfActors; i++ {
		allowedPeers := peer.IDSlice{}
		for _, pInfo := range peersAdrInfos[i] {
			allowedPeers = append(allowedPeers, pInfo.ID)
		}

		com := p2p.NewCommunication(
			testHosts[i],
			protocolID,
			allowedPeers,
		)
		testCommunications = append(testCommunications, com)
	}

	return testHosts, testCommunications
}<|MERGE_RESOLUTION|>--- conflicted
+++ resolved
@@ -40,7 +40,6 @@
 func (s *CommunicationIntegrationTestSuite) SetupTest() {
 	s.mockController = gomock.NewController(s.T())
 
-<<<<<<< HEAD
 	hosts, communications := InitializeHostsAndCommunications(numberOfTestHosts, s.testProtocolID)
 	s.testHosts = hosts
 	s.testCommunications = communications
@@ -48,38 +47,6 @@
 func (s *CommunicationIntegrationTestSuite) TearDownTest() {
 	for _, testHost := range s.testHosts {
 		_ = testHost.Close()
-=======
-	// create test hosts
-	for i := 0; i < numberOfTestHosts; i++ {
-		privKeyForHost, _, _ := crypto.GenerateKeyPair(crypto.ECDSA, 1)
-		topology := topology.NetworkTopology{
-			Peers: []*peer.AddrInfo{},
-		}
-		newHost, _ := p2p.NewHost(privKeyForHost, topology, p2p.NewConnectionGate(topology), uint16(4000+i))
-		s.testHosts = append(s.testHosts, newHost)
-	}
-
-	// populate peerstores
-	peersAdrInfos := map[int][]*peer.AddrInfo{}
-	for i := 0; i < numberOfTestHosts; i++ {
-		for j := 0; j < numberOfTestHosts; j++ {
-			if i != j {
-				adrInfoForHost, _ := peer.AddrInfoFromString(fmt.Sprintf(
-					"/ip4/127.0.0.1/tcp/%d/p2p/%s", 4000+j, s.testHosts[j].ID().Pretty(),
-				))
-				s.testHosts[i].Peerstore().AddAddr(adrInfoForHost.ID, adrInfoForHost.Addrs[0], peerstore.PermanentAddrTTL)
-				peersAdrInfos[i] = append(peersAdrInfos[i], adrInfoForHost)
-			}
-		}
-	}
-
-	for i := 0; i < numberOfTestHosts; i++ {
-		com := p2p.NewCommunication(
-			s.testHosts[i],
-			s.testProtocolID,
-		)
-		s.testCommunications = append(s.testCommunications, com)
->>>>>>> b0442c84
 	}
 }
 
@@ -232,11 +199,12 @@
 func InitializeHostsAndCommunications(numberOfActors int, protocolID protocol.ID) ([]host.Host, []comm.Communication) {
 	var testHosts []host.Host
 	// create test hosts
-	for i := 0; i < numberOfActors; i++ {
+	for i := 0; i < numberOfTestHosts; i++ {
 		privKeyForHost, _, _ := crypto.GenerateKeyPair(crypto.ECDSA, 1)
-		newHost, _ := p2p.NewHost(privKeyForHost, topology.NetworkTopology{
+		topology := topology.NetworkTopology{
 			Peers: []*peer.AddrInfo{},
-		}, uint16(4000+i))
+		}
+		newHost, _ := p2p.NewHost(privKeyForHost, topology, p2p.NewConnectionGate(topology), uint16(4000+i))
 		testHosts = append(testHosts, newHost)
 	}
 
@@ -265,7 +233,6 @@
 		com := p2p.NewCommunication(
 			testHosts[i],
 			protocolID,
-			allowedPeers,
 		)
 		testCommunications = append(testCommunications, com)
 	}
