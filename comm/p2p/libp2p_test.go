--- conflicted
+++ resolved
@@ -4,10 +4,11 @@
 	"encoding/binary"
 	"encoding/json"
 	"errors"
+	"testing"
+
 	"github.com/ChainSafe/sygma/comm"
 	"github.com/ChainSafe/sygma/comm/p2p"
 	mock_network "github.com/ChainSafe/sygma/comm/p2p/mock/stream"
-	"testing"
 
 	mock_host "github.com/ChainSafe/sygma/comm/p2p/mock/host"
 	"github.com/golang/mock/gomock"
@@ -41,19 +42,9 @@
 func (s *Libp2pCommunicationTestSuite) TearDownTest() {}
 
 func (s *Libp2pCommunicationTestSuite) TestLibp2pCommunication_MessageProcessing_ValidMessage() {
-<<<<<<< HEAD
-	c := Libp2pCommunication{
-		SessionSubscriptionManager: NewSessionSubscriptionManager(),
-		h:                          s.mockHost,
-		protocolID:                 s.testProtocolID,
-		streamManager:              NewStreamManager(),
-		logger:                     zerolog.Logger{},
-	}
-=======
 	s.mockHost.EXPECT().ID().Return(s.allowedPeers[0])
 	s.mockHost.EXPECT().SetStreamHandler(s.testProtocolID, gomock.Any()).Return()
-	c := p2p.NewCommunication(s.mockHost, s.testProtocolID, s.allowedPeers)
->>>>>>> d99938a6
+	c := p2p.NewCommunication(s.mockHost, s.testProtocolID)
 
 	testWrappedMsg := comm.WrappedMessage{
 		MessageType: comm.CoordinatorPingMsg,
@@ -99,19 +90,9 @@
 }
 
 func (s *Libp2pCommunicationTestSuite) TestLibp2pCommunication_MessageProcessing_FailOnReadingFromStream() {
-<<<<<<< HEAD
-	c := Libp2pCommunication{
-		SessionSubscriptionManager: NewSessionSubscriptionManager(),
-		h:                          s.mockHost,
-		protocolID:                 s.testProtocolID,
-		streamManager:              NewStreamManager(),
-		logger:                     zerolog.Logger{},
-	}
-=======
 	s.mockHost.EXPECT().ID().Return(s.allowedPeers[0])
 	s.mockHost.EXPECT().SetStreamHandler(s.testProtocolID, gomock.Any()).Return()
-	c := p2p.NewCommunication(s.mockHost, s.testProtocolID, s.allowedPeers)
->>>>>>> d99938a6
+	c := p2p.NewCommunication(s.mockHost, s.testProtocolID)
 
 	mockStream := mock_network.NewMockStream(s.mockController)
 	mockStream.EXPECT().Read(gomock.Any()).Times(1).Return(0, errors.New("error on reading from stream"))
@@ -127,41 +108,10 @@
 	s.NotNil(err)
 }
 
-<<<<<<< HEAD
-func (s *Libp2pCommunicationTestSuite) TestLibp2pCommunication_StreamHandlerFunction_ValidMessageWithSubscribers() {
-	c := Libp2pCommunication{
-		SessionSubscriptionManager: NewSessionSubscriptionManager(),
-		h:                          s.mockHost,
-		protocolID:                 s.testProtocolID,
-		streamManager:              NewStreamManager(),
-		logger:                     zerolog.Logger{},
-	}
-=======
-func (s *Libp2pCommunicationTestSuite) TestLibp2pCommunication_MessageProcessing_SenderNotAllowed() {
-	s.mockHost.EXPECT().ID().Return(s.allowedPeers[0])
-	s.mockHost.EXPECT().SetStreamHandler(s.testProtocolID, gomock.Any()).Return()
-	c := p2p.NewCommunication(s.mockHost, s.testProtocolID, s.allowedPeers)
-
-	mockStream := mock_network.NewMockStream(s.mockController)
-
-	// mock for s.Conn().RemotePeer()
-	unknownSenderID, _ := peer.Decode("QmPHZnN3CKiTAp8VaJqszbf8m7v4mPh15M421KpVdYHF54")
-	mockConn := mock_network.NewMockConn(s.mockController)
-	mockConn.EXPECT().RemotePeer().AnyTimes().Return(unknownSenderID)
-	mockStream.EXPECT().Conn().AnyTimes().Return(mockConn)
-
-	messageFromStream, err := c.ProcessMessageFromStream(mockStream)
-
-	s.Nil(messageFromStream)
-	s.NotNil(err)
-	s.EqualError(err, "message sent from peer QmPHZnN3CKiTAp8VaJqszbf8m7v4mPh15M421KpVdYHF54 that is not allowed")
-}
-
 func (s *Libp2pCommunicationTestSuite) TestLibp2pCommunication_StreamHandlerFunction_ValidMessageWithSubscribers() {
 	s.mockHost.EXPECT().ID().Return(s.allowedPeers[0])
 	s.mockHost.EXPECT().SetStreamHandler(s.testProtocolID, gomock.Any()).Return()
-	c := p2p.NewCommunication(s.mockHost, s.testProtocolID, s.allowedPeers)
->>>>>>> d99938a6
+	c := p2p.NewCommunication(s.mockHost, s.testProtocolID)
 
 	testWrappedMsg := comm.WrappedMessage{
 		MessageType: comm.CoordinatorPingMsg,
