--- conflicted
+++ resolved
@@ -24,11 +24,7 @@
       "gasLimit": 9000000,
       "maxGasPrice": 20000000000,
       "blockConfirmations": 2,
-<<<<<<< HEAD
       "key": "e3c47ceedff6e7dbe384aeeac37dba751b019ed0bb686e91a005f89172cc8184"
-=======
-      "key": "000000000000000000000000000000000000000000000000000000616c696365"
->>>>>>> 16e20ed1
     },
     {
       "id": 2,
@@ -42,11 +38,7 @@
       "gasLimit": 9000000,
       "maxGasPrice": 20000000000,
       "blockConfirmations": 2,
-<<<<<<< HEAD
       "key": "e3c47ceedff6e7dbe384aeeac37dba751b019ed0bb686e91a005f89172cc8184"
-=======
-      "key": "000000000000000000000000000000000000000000000000000000616c696365"
->>>>>>> 16e20ed1
     }
   ]
 }