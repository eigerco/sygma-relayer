--- conflicted
+++ resolved
@@ -6,9 +6,6 @@
 import (
 	"context"
 	"fmt"
-<<<<<<< HEAD
-	"github.com/ChainSafe/chainbridge-core/chains/evm"
-=======
 	"os"
 	"os/signal"
 	"strings"
@@ -22,7 +19,6 @@
 	"github.com/spf13/viper"
 
 	coreEvm "github.com/ChainSafe/chainbridge-core/chains/evm"
->>>>>>> b148214a
 	coreEvents "github.com/ChainSafe/chainbridge-core/chains/evm/calls/events"
 	"github.com/ChainSafe/chainbridge-core/chains/evm/calls/evmclient"
 	"github.com/ChainSafe/chainbridge-core/chains/evm/calls/evmgaspricer"
@@ -36,11 +32,8 @@
 	"github.com/ChainSafe/chainbridge-core/opentelemetry"
 	"github.com/ChainSafe/chainbridge-core/relayer"
 	"github.com/ChainSafe/chainbridge-core/store"
-<<<<<<< HEAD
-=======
 
 	"github.com/ChainSafe/chainbridge-hub/chains/evm"
->>>>>>> b148214a
 	"github.com/ChainSafe/chainbridge-hub/chains/evm/calls/contracts/bridge"
 	"github.com/ChainSafe/chainbridge-hub/chains/evm/calls/events"
 	"github.com/ChainSafe/chainbridge-hub/chains/evm/executor"
@@ -52,16 +45,6 @@
 	"github.com/ChainSafe/chainbridge-hub/keyshare"
 	"github.com/ChainSafe/chainbridge-hub/topology"
 	"github.com/ChainSafe/chainbridge-hub/tss"
-	"github.com/ethereum/go-ethereum/common"
-	secp256k1 "github.com/ethereum/go-ethereum/crypto"
-	"github.com/libp2p/go-libp2p-core/crypto"
-	"github.com/libp2p/go-libp2p-core/peer"
-	"github.com/rs/zerolog/log"
-	"github.com/spf13/viper"
-	"os"
-	"os/signal"
-	"strings"
-	"syscall"
 )
 
 func Run() error {
@@ -114,16 +97,7 @@
 		case "evm":
 			{
 				config, err := chain.NewEVMConfig(chainConfig)
-				log.Info().Msg("EVM Config")
-				log.Info().Msgf("%+v", config)
 				panicOnError(err)
-
-				lastStoredBlock, err := blockstore.GetLastStoredBlock(*config.GeneralChainConfig.Id)
-				if err != nil {
-					log.Error().Err(err)
-				}
-
-				log.Info().Msgf("Starting %s from block %s", config.GeneralChainConfig.Name, lastStoredBlock.String())
 
 				privateKey, err := secp256k1.HexToECDSA(config.GeneralChainConfig.Key)
 				panicOnError(err)
@@ -168,15 +142,15 @@
 		}
 	}
 
-	_ = relayer.NewRelayer(
+	r := relayer.NewRelayer(
 		chains,
 		&opentelemetry.ConsoleTelemetry{},
 	)
 
 	errChn := make(chan error)
-	_, cancel := context.WithCancel(context.Background())
+	ctx, cancel := context.WithCancel(context.Background())
 	defer cancel()
-	// go r.Start(ctx, errChn)
+	go r.Start(ctx, errChn)
 
 	go health.StartHealthEndpoint(configuration.RelayerConfig.HealthPort)
 
